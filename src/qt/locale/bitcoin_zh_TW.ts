<?xml version="1.0" encoding="utf-8"?>
<!DOCTYPE TS>
<TS version="2.0" language="zh_TW">
<defaultcodec>UTF-8</defaultcodec>
<context>
    <name>AboutDialog</name>
    <message>
        <location filename="../forms/aboutdialog.ui" line="14"/>
        <source>About Bitcoin</source>
        <translation>關於位元幣</translation>
    </message>
    <message>
        <location filename="../forms/aboutdialog.ui" line="53"/>
        <source>&lt;b&gt;Bitcoin&lt;/b&gt; version</source>
        <translation>&lt;b&gt;位元幣&lt;/b&gt;版本</translation>
    </message>
    <message>
        <location filename="../forms/aboutdialog.ui" line="91"/>
        <source>Copyright © 2009-2012 Bitcoin Developers

This is experimental software.

Distributed under the MIT/X11 software license, see the accompanying file license.txt or http://www.opensource.org/licenses/mit-license.php.

This product includes software developed by the OpenSSL Project for use in the OpenSSL Toolkit (http://www.openssl.org/) and cryptographic software written by Eric Young (eay@cryptsoft.com) and UPnP software written by Thomas Bernard.</source>
        <translation>版權為 Bitcoin 開發人員自西元 2009 至 2012 年起所有

這是個實驗性的軟體.

此軟體依據 MIX/X11 軟體授權條款散布, 詳情請見附帶的 license.txt 檔案, 或是以下網站: http://www.opensource.org/licenses/mit-license.php.

此產品也包含了由 OpenSSL Project 所開發的 OpenSSL Toolkit (http://www.openssl.org/) 軟體, 由 Eric Young (eay@cryptsoft.com) 撰寫的加解密軟體, 以及由 Thomas Bernard 所撰寫的 UPnP 軟體.</translation>
    </message>
</context>
<context>
    <name>AddressBookPage</name>
    <message>
        <location filename="../forms/addressbookpage.ui" line="14"/>
        <source>Address Book</source>
        <translation>位址簿</translation>
    </message>
    <message>
        <location filename="../forms/addressbookpage.ui" line="20"/>
        <source>These are your Bitcoin addresses for receiving payments.  You may want to give a different one to each sender so you can keep track of who is paying you.</source>
        <translation>這是你用來收款的位元幣位址. 你可以提供不同的位址給不同的付款人, 來追蹤是誰支付給你.</translation>
    </message>
    <message>
        <location filename="../forms/addressbookpage.ui" line="33"/>
        <source>Double-click to edit address or label</source>
        <translation>點兩下來修改位址或標記</translation>
    </message>
    <message>
        <location filename="../forms/addressbookpage.ui" line="57"/>
        <source>Create a new address</source>
        <translation>產生新位址</translation>
    </message>
    <message>
        <location filename="../forms/addressbookpage.ui" line="60"/>
        <source>&amp;New Address...</source>
        <translation>新位址...</translation>
    </message>
    <message>
        <location filename="../forms/addressbookpage.ui" line="71"/>
        <source>Copy the currently selected address to the system clipboard</source>
        <translation>複製目前選取的位址到系統剪貼簿</translation>
    </message>
    <message>
        <location filename="../forms/addressbookpage.ui" line="74"/>
        <source>&amp;Copy to Clipboard</source>
        <translation>複製到剪貼簿</translation>
    </message>
    <message>
        <location filename="../forms/addressbookpage.ui" line="85"/>
        <source>Show &amp;QR Code</source>
        <translation>顯示 &amp;QR 條碼</translation>
<<<<<<< HEAD
    </message>
    <message>
        <location filename="../forms/addressbookpage.ui" line="96"/>
        <source>Sign a message to prove you own this address</source>
        <translation>簽署一則訊息來證明你擁有這個位址</translation>
=======
>>>>>>> 423cece2
    </message>
    <message>
        <location filename="../forms/addressbookpage.ui" line="99"/>
        <source>&amp;Sign Message</source>
        <translation>簽署訊息</translation>
    </message>
    <message>
<<<<<<< HEAD
        <location filename="../forms/addressbookpage.ui" line="110"/>
        <source>Delete the currently selected address from the list. Only sending addresses can be deleted.</source>
        <translation>從列表中刪除目前選取的位址. 只能夠刪除付款位址.</translation>
=======
        <location filename="../addressbookpage.cpp" line="292"/>
        <source>Error exporting</source>
        <translation>資料匯出有誤</translation>
    </message>
    <message>
        <location filename="../forms/addressbookpage.ui" line="113"/>
        <source>&amp;Delete</source>
        <translation>刪除</translation>
>>>>>>> 423cece2
    </message>
    <message>
        <location filename="../forms/addressbookpage.ui" line="113"/>
        <source>&amp;Delete</source>
        <translation>刪除</translation>
    </message>
    <message>
<<<<<<< HEAD
        <location filename="../addressbookpage.cpp" line="299"/>
        <source>Could not write to file %1.</source>
        <translation>無法寫入檔案 %1.</translation>
=======
        <location filename="../forms/addressbookpage.ui" line="110"/>
        <source>Delete the currently selected address from the list. Only sending addresses can be deleted.</source>
        <translation>從列表中刪除目前選取的位址. 只能夠刪除付款位址.</translation>
    </message>
    <message>
        <location filename="../addressbookpage.cpp" line="61"/>
        <source>Copy address</source>
        <translation>複製位址</translation>
>>>>>>> 423cece2
    </message>
    <message>
        <location filename="../addressbookpage.cpp" line="66"/>
        <source>Copy label</source>
        <translation>複製標記</translation>
    </message>
    <message>
        <location filename="../addressbookpage.cpp" line="65"/>
        <source>Copy address</source>
        <translation>複製位址</translation>
    </message>
    <message>
        <location filename="../addressbookpage.cpp" line="67"/>
        <source>Edit</source>
        <translation>編輯</translation>
    </message>
    <message>
<<<<<<< HEAD
        <location filename="../addressbookpage.cpp" line="68"/>
        <source>Delete</source>
        <translation>刪除</translation>
    </message>
    <message>
        <location filename="../addressbookpage.cpp" line="299"/>
        <source>Error exporting</source>
        <translation>資料匯出有誤</translation>
    </message>
    <message>
        <location filename="../addressbookpage.cpp" line="285"/>
=======
        <location filename="../addressbookpage.cpp" line="278"/>
>>>>>>> 423cece2
        <source>Export Address Book Data</source>
        <translation>匯出位址簿資料</translation>
    </message>
    <message>
        <location filename="../addressbookpage.cpp" line="286"/>
        <source>Comma separated file (*.csv)</source>
        <translation>逗號區隔資料檔 (*.csv)</translation>
    </message>
<<<<<<< HEAD
=======
    <message>
        <location filename="../addressbookpage.cpp" line="292"/>
        <source>Could not write to file %1.</source>
        <translation>無法寫入檔案 %1.</translation>
    </message>
    <message>
        <location filename="../addressbookpage.cpp" line="64"/>
        <source>Delete</source>
        <translation>刪除</translation>
    </message>
>>>>>>> 423cece2
</context>
<context>
    <name>AddressTableModel</name>
    <message>
        <location filename="../addresstablemodel.cpp" line="78"/>
        <source>Address</source>
        <translation>位址</translation>
    </message>
    <message>
        <location filename="../addresstablemodel.cpp" line="114"/>
        <source>(no label)</source>
        <translation>(沒有標記)</translation>
    </message>
    <message>
        <location filename="../addresstablemodel.cpp" line="78"/>
        <source>Label</source>
        <translation>標記</translation>
    </message>
</context>
<context>
    <name>AskPassphraseDialog</name>
    <message>
<<<<<<< HEAD
=======
        <location filename="../forms/askpassphrasedialog.ui" line="47"/>
        <source>Enter passphrase</source>
        <translation>輸入密碼</translation>
    </message>
    <message>
        <location filename="../askpassphrasedialog.cpp" line="38"/>
        <source>This operation needs your wallet passphrase to unlock the wallet.</source>
        <translation>這個動作需要用你的錢包密碼來解鎖</translation>
    </message>
    <message>
        <location filename="../forms/askpassphrasedialog.ui" line="26"/>
        <source>Dialog</source>
        <translation>對話視窗</translation>
    </message>
    <message>
>>>>>>> 423cece2
        <location filename="../forms/askpassphrasedialog.ui" line="61"/>
        <source>New passphrase</source>
        <translation>新的密碼</translation>
    </message>
    <message>
        <location filename="../forms/askpassphrasedialog.ui" line="75"/>
        <source>Repeat new passphrase</source>
        <translation>重複新密碼</translation>
    </message>
    <message>
        <location filename="../forms/askpassphrasedialog.ui" line="94"/>
        <source>TextLabel</source>
        <translation>文字標籤</translation>
    </message>
    <message>
<<<<<<< HEAD
        <location filename="../askpassphrasedialog.cpp" line="43"/>
        <source>Unlock wallet</source>
        <translation>錢包解鎖</translation>
    </message>
    <message>
        <location filename="../forms/askpassphrasedialog.ui" line="47"/>
        <source>Enter passphrase</source>
        <translation>輸入密碼</translation>
    </message>
    <message>
        <location filename="../askpassphrasedialog.cpp" line="101"/>
        <source>Confirm wallet encryption</source>
        <translation>錢包加密確認</translation>
    </message>
    <message>
        <location filename="../askpassphrasedialog.cpp" line="55"/>
        <source>Enter the old and new passphrase to the wallet.</source>
        <translation>輸入錢包的新舊密碼.</translation>
=======
        <location filename="../askpassphrasedialog.cpp" line="55"/>
        <source>Enter the old and new passphrase to the wallet.</source>
        <translation>輸入錢包的新舊密碼.</translation>
    </message>
    <message>
        <location filename="../askpassphrasedialog.cpp" line="35"/>
        <source>Encrypt wallet</source>
        <translation>錢包加密</translation>
>>>>>>> 423cece2
    </message>
    <message>
        <location filename="../forms/askpassphrasedialog.ui" line="26"/>
        <source>Dialog</source>
        <translation>對話視窗</translation>
    </message>
    <message>
        <location filename="../askpassphrasedialog.cpp" line="125"/>
        <location filename="../askpassphrasedialog.cpp" line="173"/>
        <source>The supplied passphrases do not match.</source>
        <translation>提供的密碼不符.</translation>
    </message>
    <message>
<<<<<<< HEAD
        <location filename="../askpassphrasedialog.cpp" line="117"/>
        <location filename="../askpassphrasedialog.cpp" line="124"/>
        <location filename="../askpassphrasedialog.cpp" line="166"/>
        <location filename="../askpassphrasedialog.cpp" line="172"/>
        <source>Wallet encryption failed</source>
        <translation>錢包加密失敗</translation>
=======
        <location filename="../askpassphrasedialog.cpp" line="43"/>
        <source>Unlock wallet</source>
        <translation>錢包解鎖</translation>
    </message>
    <message>
        <location filename="../askpassphrasedialog.cpp" line="111"/>
        <location filename="../askpassphrasedialog.cpp" line="160"/>
        <source>Wallet encrypted</source>
        <translation>錢包已加密</translation>
>>>>>>> 423cece2
    </message>
    <message>
        <location filename="../askpassphrasedialog.cpp" line="118"/>
        <source>Wallet encryption failed due to an internal error. Your wallet was not encrypted.</source>
        <translation>錢包加密因程式內部有誤而失敗. 你的錢包還是沒有加密.</translation>
    </message>
    <message>
<<<<<<< HEAD
        <location filename="../askpassphrasedialog.cpp" line="125"/>
        <location filename="../askpassphrasedialog.cpp" line="173"/>
        <source>The supplied passphrases do not match.</source>
        <translation>提供的密碼不符.</translation>
=======
        <location filename="../askpassphrasedialog.cpp" line="34"/>
        <source>Enter the new passphrase to the wallet.&lt;br/&gt;Please use a passphrase of &lt;b&gt;10 or more random characters&lt;/b&gt;, or &lt;b&gt;eight or more words&lt;/b&gt;.</source>
        <translation>輸入錢包的新密碼.&lt;br/&gt;請用&lt;b&gt;10個以上的字元&lt;/b&gt;, 或是&lt;b&gt;8個以上的字詞&lt;/b&gt;.</translation>
    </message>
    <message>
        <location filename="../askpassphrasedialog.cpp" line="147"/>
        <source>Wallet decryption failed</source>
        <translation>錢包解密失敗</translation>
    </message>
    <message>
        <location filename="../askpassphrasedialog.cpp" line="112"/>
        <source>Bitcoin will close now to finish the encryption process. Remember that encrypting your wallet cannot fully protect your bitcoins from being stolen by malware infecting your computer.</source>
        <translation>位元幣現在要關閉以完成加密程序. 請記住, 加密錢包無法完全防止入侵電腦的惡意程式偷取你的位元幣.</translation>
    </message>
    <message>
        <location filename="../askpassphrasedialog.cpp" line="46"/>
        <source>This operation needs your wallet passphrase to decrypt the wallet.</source>
        <translation>這個動作需要用你的錢包密碼來解密</translation>
>>>>>>> 423cece2
    </message>
    <message>
        <location filename="../askpassphrasedialog.cpp" line="54"/>
        <source>Change passphrase</source>
        <translation>變更密碼</translation>
<<<<<<< HEAD
=======
    </message>
    <message>
        <location filename="../askpassphrasedialog.cpp" line="101"/>
        <source>Confirm wallet encryption</source>
        <translation>錢包加密確認</translation>
>>>>>>> 423cece2
    </message>
    <message>
        <location filename="../askpassphrasedialog.cpp" line="102"/>
        <source>WARNING: If you encrypt your wallet and lose your passphrase, you will &lt;b&gt;LOSE ALL OF YOUR BITCOINS&lt;/b&gt;!
Are you sure you wish to encrypt your wallet?</source>
        <translation>警告: 如果將錢包加密後忘記密碼, 你會&lt;b&gt;失去其中所有的位元幣&lt;/b&gt;!
你確定要將錢包加密嗎?</translation>
    </message>
    <message>
        <location filename="../askpassphrasedialog.cpp" line="117"/>
        <location filename="../askpassphrasedialog.cpp" line="124"/>
        <location filename="../askpassphrasedialog.cpp" line="166"/>
        <location filename="../askpassphrasedialog.cpp" line="172"/>
        <source>Wallet encryption failed</source>
        <translation>錢包加密失敗</translation>
    </message>
    <message>
        <location filename="../askpassphrasedialog.cpp" line="136"/>
        <source>Wallet unlock failed</source>
        <translation>錢包解鎖失敗</translation>
    </message>
    <message>
        <location filename="../askpassphrasedialog.cpp" line="136"/>
        <source>Wallet unlock failed</source>
        <translation>錢包解鎖失敗</translation>
    </message>
    <message>
        <location filename="../askpassphrasedialog.cpp" line="137"/>
        <location filename="../askpassphrasedialog.cpp" line="148"/>
        <location filename="../askpassphrasedialog.cpp" line="167"/>
        <source>The passphrase entered for the wallet decryption was incorrect.</source>
        <translation>用來解密錢包的密碼輸入錯誤.</translation>
    </message>
    <message>
        <location filename="../askpassphrasedialog.cpp" line="147"/>
        <source>Wallet decryption failed</source>
        <translation>錢包解密失敗</translation>
    </message>
    <message>
        <location filename="../askpassphrasedialog.cpp" line="208"/>
        <location filename="../askpassphrasedialog.cpp" line="232"/>
        <source>Warning: The Caps Lock key is on.</source>
        <translation>警告: 鍵盤輸入鎖定為大寫字母中.</translation>
    </message>
    <message>
        <location filename="../askpassphrasedialog.cpp" line="34"/>
        <source>Enter the new passphrase to the wallet.&lt;br/&gt;Please use a passphrase of &lt;b&gt;10 or more random characters&lt;/b&gt;, or &lt;b&gt;eight or more words&lt;/b&gt;.</source>
        <translation>輸入錢包的新密碼.&lt;br/&gt;請用&lt;b&gt;10個以上的字元&lt;/b&gt;, 或是&lt;b&gt;8個以上的單字&lt;/b&gt;.</translation>
    </message>
    <message>
        <location filename="../askpassphrasedialog.cpp" line="35"/>
        <source>Encrypt wallet</source>
        <translation>錢包加密</translation>
    </message>
    <message>
        <location filename="../askpassphrasedialog.cpp" line="46"/>
        <source>This operation needs your wallet passphrase to decrypt the wallet.</source>
        <translation>這個動作需要用你的錢包密碼來解密</translation>
    </message>
    <message>
        <location filename="../askpassphrasedialog.cpp" line="51"/>
        <source>Decrypt wallet</source>
        <translation>錢包解密</translation>
    </message>
    <message>
        <location filename="../askpassphrasedialog.cpp" line="111"/>
        <location filename="../askpassphrasedialog.cpp" line="160"/>
        <source>Wallet encrypted</source>
        <translation>錢包已加密</translation>
    </message>
    <message>
        <location filename="../askpassphrasedialog.cpp" line="161"/>
        <source>Wallet passphrase was successfully changed.</source>
        <translation>錢包密碼變更成功.</translation>
    </message>
</context>
<context>
    <name>BitcoinGUI</name>
    <message>
<<<<<<< HEAD
        <location filename="../bitcoingui.cpp" line="506"/>
        <source>Synchronizing with network...</source>
        <translation>網路同步中...</translation>
    </message>
    <message>
        <location filename="../bitcoingui.cpp" line="192"/>
        <source>Browse transaction history</source>
        <translation>瀏覽交易紀錄</translation>
    </message>
    <message>
        <location filename="../bitcoingui.cpp" line="197"/>
        <source>&amp;Address Book</source>
        <translation>位址簿</translation>
    </message>
    <message>
        <location filename="../bitcoingui.cpp" line="235"/>
        <source>E&amp;xit</source>
        <translation>結束</translation>
    </message>
    <message>
        <location filename="../bitcoingui.cpp" line="203"/>
        <source>&amp;Receive coins</source>
        <translation>收錢</translation>
    </message>
    <message>
        <location filename="../bitcoingui.cpp" line="243"/>
        <source>Show information about Qt</source>
        <translation>顯示有關於 Qt 的資訊</translation>
    </message>
    <message>
        <location filename="../bitcoingui.cpp" line="257"/>
        <source>&amp;Change Passphrase</source>
        <translation>變更密碼</translation>
    </message>
    <message>
        <location filename="../bitcoingui.cpp" line="638"/>
        <source>Sending...</source>
        <translation>付出中...</translation>
=======
        <location filename="../bitcoingui.cpp" line="245"/>
        <source>Show information about Qt</source>
        <translation>顯示有關於 Qt 的資訊</translation>
    </message>
    <message>
        <location filename="../bitcoingui.cpp" line="205"/>
        <source>&amp;Receive coins</source>
        <translation>收錢</translation>
    </message>
    <message>
        <location filename="../bitcoingui.cpp" line="206"/>
        <source>Show the list of addresses for receiving payments</source>
        <translation>顯示收款位址的列表</translation>
    </message>
    <message>
        <location filename="../bitcoingui.cpp" line="806"/>
        <source>Backup Wallet</source>
        <translation>錢包備份</translation>
>>>>>>> 423cece2
    </message>
    <message>
        <location filename="../bitcoingui.cpp" line="185"/>
        <source>&amp;Overview</source>
        <translation>總覽</translation>
    </message>
    <message>
<<<<<<< HEAD
        <location filename="../bitcoingui.cpp" line="186"/>
        <source>Show general overview of wallet</source>
        <translation>顯示錢包一般總覽</translation>
    </message>
    <message>
        <location filename="../bitcoingui.cpp" line="191"/>
        <source>&amp;Transactions</source>
        <translation>交易</translation>
    </message>
    <message>
        <location filename="../bitcoingui.cpp" line="198"/>
        <source>Edit the list of stored addresses and labels</source>
        <translation>編輯儲存位址與標記的列表</translation>
    </message>
    <message>
        <location filename="../bitcoingui.cpp" line="204"/>
        <source>Show the list of addresses for receiving payments</source>
        <translation>顯示收款位址的列表</translation>
    </message>
    <message>
        <location filename="../bitcoingui.cpp" line="210"/>
        <source>Send coins to a bitcoin address</source>
        <translation>付錢至某個位元幣位址</translation>
    </message>
    <message>
        <location filename="../bitcoingui.cpp" line="216"/>
        <source>Prove you control an address</source>
        <translation>證明你控制一個位址</translation>
    </message>
    <message>
        <location filename="../bitcoingui.cpp" line="245"/>
        <source>&amp;Options...</source>
        <translation>選項...</translation>
    </message>
    <message>
        <location filename="../bitcoingui.cpp" line="236"/>
        <source>Quit application</source>
        <translation>結束應用程式</translation>
    </message>
    <message>
        <location filename="../bitcoingui.cpp" line="240"/>
=======
        <location filename="../bitcoingui.cpp" line="193"/>
        <source>&amp;Transactions</source>
        <translation>交易</translation>
    </message>
    <message>
        <location filename="../bitcoingui.cpp" line="199"/>
        <source>&amp;Address Book</source>
        <translation>位址簿</translation>
    </message>
    <message>
        <location filename="../bitcoingui.cpp" line="212"/>
        <source>Send coins to a bitcoin address</source>
        <translation>付錢至某個位元幣位址</translation>
    </message>
    <message>
        <location filename="../bitcoingui.cpp" line="237"/>
        <source>E&amp;xit</source>
        <translation>結束</translation>
    </message>
    <message>
        <location filename="../bitcoingui.cpp" line="211"/>
        <source>&amp;Send coins</source>
        <translation>付錢</translation>
    </message>
    <message>
        <location filename="../bitcoingui.cpp" line="146"/>
        <location filename="../bitcoingui.cpp" line="478"/>
        <source>Synchronizing with network...</source>
        <translation>網路同步中...</translation>
    </message>
    <message>
        <location filename="../bitcoingui.cpp" line="247"/>
        <source>&amp;Options...</source>
        <translation>選項...</translation>
    </message>
    <message>
        <location filename="../bitcoingui.cpp" line="242"/>
>>>>>>> 423cece2
        <source>Show information about Bitcoin</source>
        <translation>顯示位元幣相關資訊</translation>
    </message>
    <message>
        <location filename="../bitcoingui.cpp" line="242"/>
        <source>About &amp;Qt</source>
        <translation>關於 &amp;Qt</translation>
    </message>
    <message>
<<<<<<< HEAD
        <location filename="../bitcoingui.cpp" line="290"/>
=======
        <location filename="../bitcoingui.cpp" line="252"/>
        <source>&amp;Export...</source>
        <translation>匯出...</translation>
    </message>
    <message>
        <location filename="../bitcoingui.cpp" line="292"/>
>>>>>>> 423cece2
        <source>&amp;Settings</source>
        <translation>設定</translation>
    </message>
    <message>
<<<<<<< HEAD
        <location filename="../bitcoingui.cpp" line="250"/>
        <source>&amp;Export...</source>
        <translation>匯出...</translation>
    </message>
    <message>
        <location filename="../bitcoingui.cpp" line="251"/>
        <source>Export the data in the current tab to a file</source>
        <translation>將目前分頁的資料匯出存成檔案</translation>
    </message>
    <message>
        <location filename="../bitcoingui.cpp" line="253"/>
        <source>Encrypt or decrypt wallet</source>
        <translation>將錢包加解密</translation>
    </message>
    <message>
        <location filename="../bitcoingui.cpp" line="256"/>
        <source>Backup wallet to another location</source>
        <translation>將錢包備份到其它地方</translation>
    </message>
    <message>
        <location filename="../bitcoingui.cpp" line="258"/>
        <source>Change the passphrase used for wallet encryption</source>
        <translation>變更錢包加密用的密碼</translation>
    </message>
    <message>
        <location filename="../bitcoingui.cpp" line="71"/>
        <source>Bitcoin Wallet</source>
        <translation>位元幣錢包</translation>
    </message>
    <message>
        <location filename="../bitcoingui.cpp" line="248"/>
        <source>Show/Hide &amp;Bitcoin</source>
        <translation>顯示/隱藏位元幣</translation>
=======
        <location filename="../bitcoingui.cpp" line="255"/>
        <source>Encrypt or decrypt wallet</source>
        <translation>將錢包加解密</translation>
    </message>
    <message>
        <location filename="../bitcoingui.cpp" line="258"/>
        <source>Backup wallet to another location</source>
        <translation>將錢包備份到其它地方</translation>
    </message>
    <message>
        <location filename="../bitcoingui.cpp" line="260"/>
        <source>Change the passphrase used for wallet encryption</source>
        <translation>變更錢包加密用的密碼</translation>
    </message>
    <message>
        <location filename="../bitcoingui.cpp" line="259"/>
        <source>&amp;Change Passphrase</source>
        <translation>變更密碼</translation>
    </message>
    <message>
        <location filename="../bitcoingui.cpp" line="621"/>
        <source>Sending...</source>
        <translation>付出中...</translation>
    </message>
    <message>
        <location filename="../bitcoingui.cpp" line="149"/>
        <source>Block chain synchronization in progress</source>
        <translation>正在進行區塊鎖鏈的同步中</translation>
    </message>
    <message>
        <location filename="../bitcoingui.cpp" line="283"/>
        <source>&amp;File</source>
        <translation>檔案</translation>
    </message>
    <message>
        <location filename="../bitcoingui.cpp" line="73"/>
        <source>Bitcoin Wallet</source>
        <translation>位元幣錢包</translation>
    </message>
    <message>
        <location filename="../bitcoingui.cpp" line="188"/>
        <source>Show general overview of wallet</source>
        <translation>顯示錢包一般總覽</translation>
    </message>
    <message>
        <location filename="../bitcoingui.cpp" line="194"/>
        <source>Browse transaction history</source>
        <translation>瀏覽交易紀錄</translation>
    </message>
    <message>
        <location filename="../bitcoingui.cpp" line="250"/>
        <source>Open &amp;Bitcoin</source>
        <translation>開啟位元幣</translation>
    </message>
    <message>
        <location filename="../bitcoingui.cpp" line="298"/>
        <source>&amp;Help</source>
        <translation>求助</translation>
    </message>
    <message>
        <location filename="../bitcoingui.cpp" line="489"/>
        <source>Downloaded %1 of %2 blocks of transaction history.</source>
        <translation>已下載了 %1/%2 個交易紀錄的區塊.</translation>
>>>>>>> 423cece2
    </message>
    <message>
        <location filename="../bitcoingui.cpp" line="255"/>
        <source>&amp;Backup Wallet</source>
        <translation>錢包備份</translation>
    </message>
    <message>
        <location filename="../bitcoingui.cpp" line="281"/>
        <source>&amp;File</source>
        <translation>檔案</translation>
    </message>
    <message>
        <location filename="../bitcoingui.cpp" line="303"/>
        <source>Tabs toolbar</source>
        <translation>分頁工具列</translation>
    </message>
    <message>
        <location filename="../bitcoingui.cpp" line="314"/>
        <source>Actions toolbar</source>
        <translation>動作工具列</translation>
    </message>
    <message>
        <location filename="../bitcoingui.cpp" line="391"/>
        <source>Bitcoin client</source>
        <translation>位元幣客戶端軟體</translation>
    </message>
    <message numerus="yes">
        <location filename="../bitcoingui.cpp" line="482"/>
        <source>%n active connection(s) to Bitcoin network</source>
        <translation>
            <numerusform>與位元幣網路有 %n 個連線在使用中</numerusform>
        </translation>
    </message>
    <message>
        <location filename="../bitcoingui.cpp" line="209"/>
        <source>&amp;Send coins</source>
        <translation>付錢</translation>
    </message>
    <message>
        <location filename="../bitcoingui.cpp" line="531"/>
        <source>Downloaded %1 blocks of transaction history.</source>
        <translation>已下載了 %1 個交易紀錄的區塊.</translation>
    </message>
<<<<<<< HEAD
    <message>
        <location filename="../bitcoingui.cpp" line="215"/>
        <source>Sign &amp;message</source>
        <translation>訊息簽署</translation>
    </message>
    <message>
        <location filename="../bitcoingui.cpp" line="519"/>
        <source>Downloaded %1 of %2 blocks of transaction history (%3% done).</source>
        <translation>已下載了全部 %2 個中的 %1 個交易紀錄區塊 (已完成 %3%).</translation>
    </message>
=======
>>>>>>> 423cece2
    <message numerus="yes">
        <location filename="../bitcoingui.cpp" line="546"/>
        <source>%n second(s) ago</source>
        <translation>
            <numerusform>%n 秒鐘前</numerusform>
        </translation>
    </message>
    <message numerus="yes">
        <location filename="../bitcoingui.cpp" line="550"/>
        <source>%n minute(s) ago</source>
        <translation>
            <numerusform>%n 分鐘前</numerusform>
        </translation>
    </message>
    <message numerus="yes">
        <location filename="../bitcoingui.cpp" line="554"/>
        <source>%n hour(s) ago</source>
        <translation>
            <numerusform>%n 小時前</numerusform>
        </translation>
    </message>
    <message numerus="yes">
        <location filename="../bitcoingui.cpp" line="558"/>
        <source>%n day(s) ago</source>
        <translation>
            <numerusform>%n 天前</numerusform>
        </translation>
    </message>
    <message>
        <location filename="../bitcoingui.cpp" line="564"/>
        <source>Up to date</source>
        <translation>最新狀態</translation>
    </message>
    <message>
        <location filename="../bitcoingui.cpp" line="569"/>
        <source>Catching up...</source>
        <translation>進度追趕中...</translation>
    </message>
    <message>
        <location filename="../bitcoingui.cpp" line="577"/>
        <source>Last received block was generated %1.</source>
        <translation>最近收到的區塊產生於 %1.</translation>
    </message>
    <message>
<<<<<<< HEAD
        <location filename="../bitcoingui.cpp" line="239"/>
        <source>&amp;About %1</source>
        <translation>關於%1</translation>
    </message>
    <message>
        <location filename="../bitcoingui.cpp" line="633"/>
=======
        <location filename="../bitcoingui.cpp" line="616"/>
>>>>>>> 423cece2
        <source>This transaction is over the size limit.  You can still send it for a fee of %1, which goes to the nodes that process your transaction and helps to support the network.  Do you want to pay the fee?</source>
        <translation>這筆交易的資料大小超過限制了. 你還是可以付出 %1 的費用來傳送. 這筆費用會付給處理該筆交易的節點, 並幫助維持整個網路. 你願意支付這項費用嗎?</translation>
    </message>
    <message>
<<<<<<< HEAD
        <location filename="../bitcoingui.cpp" line="246"/>
        <source>Modify configuration options for bitcoin</source>
        <translation>修改位元幣的設定選項</translation>
    </message>
    <message>
        <location filename="../bitcoingui.cpp" line="665"/>
=======
        <location filename="../bitcoingui.cpp" line="218"/>
        <source>Prove you control an address</source>
        <translation>證明你控制一個位址</translation>
    </message>
    <message>
        <location filename="../bitcoingui.cpp" line="648"/>
>>>>>>> 423cece2
        <source>Sent transaction</source>
        <translation>付款交易</translation>
    </message>
    <message>
        <location filename="../bitcoingui.cpp" line="666"/>
        <source>Incoming transaction</source>
        <translation>收款交易</translation>
    </message>
    <message>
        <location filename="../bitcoingui.cpp" line="667"/>
        <source>Date: %1
Amount: %2
Type: %3
Address: %4
</source>
        <translation>日期: %1
金額: %2
類別: %3
位址: %4</translation>
    </message>
    <message>
        <location filename="../bitcoingui.cpp" line="252"/>
        <source>&amp;Encrypt Wallet</source>
        <translation>錢包加密</translation>
    </message>
    <message>
        <location filename="../bitcoingui.cpp" line="792"/>
        <source>Wallet is &lt;b&gt;encrypted&lt;/b&gt; and currently &lt;b&gt;unlocked&lt;/b&gt;</source>
        <translation>錢包&lt;b&gt;已加密&lt;/b&gt;並且正&lt;b&gt;解鎖中&lt;/b&gt;</translation>
    </message>
    <message>
        <location filename="../bitcoingui.cpp" line="800"/>
        <source>Wallet is &lt;b&gt;encrypted&lt;/b&gt; and currently &lt;b&gt;locked&lt;/b&gt;</source>
        <translation>錢包&lt;b&gt;已加密&lt;/b&gt;並且正&lt;b&gt;上鎖中&lt;/b&gt;</translation>
    </message>
    <message>
<<<<<<< HEAD
        <location filename="../bitcoingui.cpp" line="823"/>
        <source>Backup Wallet</source>
        <translation>錢包備份</translation>
    </message>
    <message>
        <location filename="../bitcoingui.cpp" line="823"/>
        <source>Wallet Data (*.dat)</source>
        <translation>錢包資料檔 (*.dat)</translation>
    </message>
    <message>
        <location filename="../bitcoingui.cpp" line="826"/>
        <source>Backup Failed</source>
        <translation>備份失敗</translation>
    </message>
    <message>
        <location filename="../bitcoingui.cpp" line="826"/>
        <source>There was an error trying to save the wallet data to the new location.</source>
        <translation>儲存錢包資料到新的地方時發生錯誤</translation>
=======
        <location filename="../bitcoingui.cpp" line="238"/>
        <source>Quit application</source>
        <translation>結束應用程式</translation>
    </message>
    <message>
        <location filename="../bitcoingui.cpp" line="241"/>
        <source>&amp;About %1</source>
        <translation>關於%1</translation>
    </message>
    <message>
        <location filename="../bitcoingui.cpp" line="248"/>
        <source>Modify configuration options for bitcoin</source>
        <translation>修改位元幣的設定選項</translation>
    </message>
    <message>
        <location filename="../bitcoingui.cpp" line="253"/>
        <source>Export the data in the current tab to a file</source>
        <translation>將目前分頁的資料匯出存成檔案</translation>
    </message>
    <message>
        <location filename="../bitcoingui.cpp" line="254"/>
        <source>&amp;Encrypt Wallet</source>
        <translation>錢包加密</translation>
    </message>
    <message>
        <location filename="../bitcoingui.cpp" line="257"/>
        <source>&amp;Backup Wallet</source>
        <translation>錢包備份</translation>
>>>>>>> 423cece2
    </message>
    <message>
        <location filename="../bitcoingui.cpp" line="249"/>
        <source>Show or hide the Bitcoin window</source>
        <translation>顯示或隱藏位元幣的視窗</translation>
    </message>
    <message>
        <location filename="../bitcoingui.cpp" line="296"/>
        <source>&amp;Help</source>
        <translation>求助</translation>
    </message>
    <message>
<<<<<<< HEAD
        <location filename="../bitcoingui.cpp" line="327"/>
        <source>[testnet]</source>
        <translation>[testnet]</translation>
    </message>
    <message>
        <location filename="../bitcoingui.cpp" line="418"/>
        <source>bitcoin-qt</source>
        <translation>bitcoin-qt</translation>
    </message>
=======
        <location filename="../bitcoin.cpp" line="144"/>
        <source>A fatal error occurred. Bitcoin can no longer continue safely and will quit.</source>
        <translation>發生了致命的錯誤. 位元幣程式無法再繼續安全執行, 只好結束.</translation>
    </message>
    <message>
        <location filename="../bitcoingui.cpp" line="421"/>
        <source>bitcoin-qt</source>
        <translation>bitcoin-qt</translation>
    </message>
>>>>>>> 423cece2
    <message numerus="yes">
        <location filename="../bitcoingui.cpp" line="508"/>
        <source>~%n block(s) remaining</source>
        <translation>
            <numerusform>剩下 ~%n 個區塊</numerusform>
        </translation>
    </message>
    <message>
<<<<<<< HEAD
        <location filename="../bitcoin.cpp" line="127"/>
        <source>A fatal error occurred. Bitcoin can no longer continue safely and will quit.</source>
        <translation>發生了致命的錯誤. 位元幣程式無法再繼續安全執行, 只好結束.</translation>
=======
        <location filename="../bitcoingui.cpp" line="806"/>
        <source>Wallet Data (*.dat)</source>
        <translation>錢包資料檔 (*.dat)</translation>
    </message>
    <message>
        <location filename="../bitcoingui.cpp" line="809"/>
        <source>There was an error trying to save the wallet data to the new location.</source>
        <translation>儲存錢包資料到新的地方時發生錯誤</translation>
    </message>
    <message>
        <location filename="../bitcoingui.cpp" line="809"/>
        <source>Backup Failed</source>
        <translation>備份失敗</translation>
    </message>
    <message>
        <location filename="../bitcoingui.cpp" line="251"/>
        <source>Show the Bitcoin window</source>
        <translation>顯示位元幣主視窗</translation>
    </message>
    <message>
        <location filename="../bitcoingui.cpp" line="329"/>
        <source>[testnet]</source>
        <translation>[testnet]</translation>
    </message>
    <message>
        <location filename="../bitcoingui.cpp" line="200"/>
        <source>Edit the list of stored addresses and labels</source>
        <translation>編輯儲存位址與標記的列表</translation>
    </message>
    <message>
        <location filename="../bitcoingui.cpp" line="217"/>
        <source>Sign &amp;message</source>
        <translation>訊息簽署</translation>
>>>>>>> 423cece2
    </message>
</context>
<context>
    <name>DisplayOptionsPage</name>
    <message>
        <location filename="../optionsdialog.cpp" line="273"/>
        <source>&amp;Unit to show amounts in: </source>
        <translation>金額顯示單位: </translation>
    </message>
    <message>
        <location filename="../optionsdialog.cpp" line="277"/>
        <source>Choose the default subdivision unit to show in the interface, and when sending coins</source>
        <translation>選擇操作界面與付錢時預設顯示的細分單位</translation>
    </message>
    <message>
        <location filename="../optionsdialog.cpp" line="284"/>
        <source>&amp;Display addresses in transaction list</source>
        <translation>在交易列表顯示位址</translation>
    </message>
    <message>
        <location filename="../optionsdialog.cpp" line="285"/>
        <source>Whether to show Bitcoin addresses in the transaction list</source>
        <translation type="unfinished">是否要在交易列表中顯示位元幣位址</translation>
    </message>
</context>
<context>
    <name>EditAddressDialog</name>
    <message>
        <location filename="../forms/editaddressdialog.ui" line="14"/>
        <source>Edit Address</source>
        <translation>編輯位址</translation>
    </message>
    <message>
        <location filename="../forms/editaddressdialog.ui" line="25"/>
        <source>&amp;Label</source>
        <translation>標記</translation>
    </message>
    <message>
        <location filename="../forms/editaddressdialog.ui" line="35"/>
        <source>The label associated with this address book entry</source>
        <translation>與這個位址簿項目關聯的標記</translation>
    </message>
    <message>
        <location filename="../forms/editaddressdialog.ui" line="42"/>
        <source>&amp;Address</source>
        <translation>位址</translation>
    </message>
    <message>
        <location filename="../forms/editaddressdialog.ui" line="52"/>
        <source>The address associated with this address book entry. This can only be modified for sending addresses.</source>
        <translation>與這個位址簿項目關聯的位址. 只能修改付款位址.</translation>
    </message>
    <message>
        <location filename="../editaddressdialog.cpp" line="20"/>
        <source>New receiving address</source>
        <translation>新收款位址</translation>
    </message>
    <message>
        <location filename="../editaddressdialog.cpp" line="24"/>
        <source>New sending address</source>
        <translation>新付款位址</translation>
    </message>
    <message>
        <location filename="../editaddressdialog.cpp" line="27"/>
        <source>Edit receiving address</source>
        <translation>編輯收款位址</translation>
    </message>
    <message>
        <location filename="../editaddressdialog.cpp" line="31"/>
        <source>Edit sending address</source>
        <translation>編輯付款位址</translation>
    </message>
    <message>
        <location filename="../editaddressdialog.cpp" line="91"/>
        <source>The entered address &quot;%1&quot; is already in the address book.</source>
        <translation>輸入的位址&quot;%1&quot;已存在於位址簿中.</translation>
    </message>
    <message>
        <location filename="../editaddressdialog.cpp" line="101"/>
        <source>Could not unlock wallet.</source>
        <translation>無法將錢包解鎖.</translation>
    </message>
    <message>
        <location filename="../editaddressdialog.cpp" line="106"/>
        <source>New key generation failed.</source>
        <translation>新密鑰產生失敗.</translation>
    </message>
    <message>
        <location filename="../editaddressdialog.cpp" line="96"/>
        <source>The entered address &quot;%1&quot; is not a valid bitcoin address.</source>
        <translation>輸入的位址&quot;%1&quot;並非有效的位元幣位址</translation>
    </message>
</context>
<context>
    <name>MainOptionsPage</name>
    <message>
        <location filename="../optionsdialog.cpp" line="171"/>
        <source>&amp;Start Bitcoin on window system startup</source>
        <translation>視窗系統啓動時同時開啓位元幣</translation>
    </message>
    <message>
        <location filename="../optionsdialog.cpp" line="172"/>
        <source>Automatically start Bitcoin after the computer is turned on</source>
        <translation>電腦開啟後自動啟動位元幣</translation>
    </message>
    <message>
<<<<<<< HEAD
        <location filename="../optionsdialog.cpp" line="176"/>
        <source>&amp;Minimize to the tray instead of the taskbar</source>
        <translation>最小化至通知區域而非工作列</translation>
    </message>
    <message>
        <location filename="../optionsdialog.cpp" line="177"/>
        <source>Show only a tray icon after minimizing the window</source>
        <translation>最小化視窗後只在通知區域顯示圖示</translation>
    </message>
    <message>
        <location filename="../optionsdialog.cpp" line="185"/>
=======
        <location filename="../optionsdialog.cpp" line="180"/>
>>>>>>> 423cece2
        <source>Map port using &amp;UPnP</source>
        <translation>用 &amp;UPnP 設定通訊埠對應</translation>
    </message>
    <message>
<<<<<<< HEAD
        <location filename="../optionsdialog.cpp" line="186"/>
=======
        <location filename="../optionsdialog.cpp" line="185"/>
        <source>M&amp;inimize on close</source>
        <translation>關閉時最小化</translation>
    </message>
    <message>
        <location filename="../optionsdialog.cpp" line="181"/>
>>>>>>> 423cece2
        <source>Automatically open the Bitcoin client port on the router. This only works when your router supports UPnP and it is enabled.</source>
        <translation>自動在路由器上開啟位元幣的客戶端通訊埠. 只有在你的路由器支援 UPnP 且開啟時才有作用.</translation>
    </message>
    <message>
<<<<<<< HEAD
        <location filename="../optionsdialog.cpp" line="180"/>
        <source>M&amp;inimize on close</source>
        <translation>關閉時最小化</translation>
=======
        <location filename="../optionsdialog.cpp" line="176"/>
        <source>Show only a tray icon after minimizing the window</source>
        <translation>最小化視窗後只在通知區域顯示圖示</translation>
    </message>
    <message>
        <location filename="../optionsdialog.cpp" line="175"/>
        <source>&amp;Minimize to the tray instead of the taskbar</source>
        <translation>最小化至通知區域而非工作列</translation>
>>>>>>> 423cece2
    </message>
    <message>
        <location filename="../optionsdialog.cpp" line="181"/>
        <source>Minimize instead of exit the application when the window is closed. When this option is enabled, the application will be closed only after selecting Quit in the menu.</source>
        <translation>當視窗關閉時將其最小化, 而非結束應用程式. 當勾選這個選項時, 應用程式只能用選單中的結束來停止執行.</translation>
    </message>
    <message>
        <location filename="../optionsdialog.cpp" line="189"/>
        <source>&amp;Connect through SOCKS4 proxy:</source>
        <translation>透過 SOCKS4 代理伺服器連線:</translation>
    </message>
    <message>
        <location filename="../optionsdialog.cpp" line="190"/>
        <source>Connect to the Bitcoin network through a SOCKS4 proxy (e.g. when connecting through Tor)</source>
        <translation>透過 SOCKS4 代理伺服器連線至位元幣網路 (比如說透過 Tor)</translation>
    </message>
    <message>
        <location filename="../optionsdialog.cpp" line="195"/>
        <source>Proxy &amp;IP: </source>
        <translation>伺服器位址: </translation>
    </message>
    <message>
<<<<<<< HEAD
        <location filename="../optionsdialog.cpp" line="201"/>
        <source>IP address of the proxy (e.g. 127.0.0.1)</source>
        <translation>代理伺服器的網際網路位址 (比如說 127.0.0.1)</translation>
    </message>
    <message>
        <location filename="../optionsdialog.cpp" line="204"/>
        <source>&amp;Port: </source>
        <translation>通訊埠: </translation>
    </message>
    <message>
        <location filename="../optionsdialog.cpp" line="210"/>
        <source>Port of the proxy (e.g. 1234)</source>
        <translation>代理伺服器的通訊埠 (比如說 1234)</translation>
    </message>
    <message>
        <location filename="../optionsdialog.cpp" line="222"/>
        <source>Pay transaction &amp;fee</source>
        <translation>付交易手續費</translation>
    </message>
    <message>
        <location filename="../optionsdialog.cpp" line="232"/>
        <source>Detach databases at shutdown</source>
        <translation>關閉時卸載資料庫</translation>
=======
        <location filename="../optionsdialog.cpp" line="202"/>
        <source>IP address of the proxy (e.g. 127.0.0.1)</source>
        <translation>代理伺服器的網際網路位址 (比如說 127.0.0.1)</translation>
>>>>>>> 423cece2
    </message>
    <message>
        <location filename="../optionsdialog.cpp" line="233"/>
        <source>Detach block and address databases at shutdown. This means they can be moved to another data directory, but it slows down shutdown. The wallet is always detached.</source>
        <translation>關掉程式時卸載區塊與位址的資料庫. 表示說資料庫會被搬到別的資料目錄去, 且會造成程式關掉的比較慢. 錢包則總是會被卸載.</translation>
    </message>
    <message>
        <location filename="../optionsdialog.cpp" line="216"/>
        <source>Optional transaction fee per kB that helps make sure your transactions are processed quickly. Most transactions are 1 kB. Fee 0.01 recommended.</source>
        <translation>非必要的交易手續費, 以 kB 為計費單位, 且有助於縮短你的交易處理時間. 大部份交易的資料大小是 1 kB. 建議設定為 0.01 元.</translation>
    </message>
    <message>
        <location filename="../optionsdialog.cpp" line="217"/>
        <source>Optional transaction fee per kB that helps make sure your transactions are processed quickly. Most transactions are 1 kB. Fee 0.01 recommended.</source>
        <translation>非必要的交易手續費, 以 kB 為計費單位, 且有助於縮短你的交易處理時間. 大部份交易的資料大小是 1 kB. 建議設定為 0.01 元.</translation>
    </message>
    <message>
        <location filename="../optionsdialog.cpp" line="223"/>
        <source>Pay transaction &amp;fee</source>
        <translation>付交易手續費</translation>
    </message>
</context>
<context>
    <name>MessagePage</name>
    <message>
        <location filename="../forms/messagepage.ui" line="14"/>
        <source>Message</source>
        <translation>訊息</translation>
    </message>
    <message>
        <location filename="../forms/messagepage.ui" line="20"/>
        <source>You can sign messages with your addresses to prove you own them. Be careful not to sign anything vague, as phishing attacks may try to trick you into signing your identity over to them. Only sign fully-detailed statements you agree to.</source>
        <translation>你可以用你的位址來簽署訊息, 以證明你對它的所有權. 但是請小心, 不要簽署語意含糊不清的內容, 因為釣魚式詐騙可能會用騙你簽署的手法來冒充是你. 只有在語句中的細節你都同意時才簽署.</translation>
    </message>
    <message>
<<<<<<< HEAD
        <location filename="../messagepage.cpp" line="74"/>
        <source>%1 is not a valid address.</source>
        <translation>%1 不是個有效的位址.</translation>
    </message>
    <message>
        <location filename="../messagepage.cpp" line="89"/>
        <source>Private key for %1 is not available.</source>
        <translation>沒有 %1 的密鑰.</translation>
    </message>
    <message>
        <location filename="../forms/messagepage.ui" line="134"/>
        <source>&amp;Copy to Clipboard</source>
        <translation>複製到剪貼簿</translation>
=======
        <location filename="../forms/messagepage.ui" line="93"/>
        <source>Enter the message you want to sign here</source>
        <translation>在這裡輸入你想簽署的訊息</translation>
    </message>
    <message>
        <location filename="../forms/messagepage.ui" line="117"/>
        <source>Sign a message to prove you own this address</source>
        <translation>簽署一則訊息來證明你擁有這個位址</translation>
    </message>
    <message>
        <location filename="../messagepage.cpp" line="101"/>
        <source>Sign failed</source>
        <translation>簽署失敗</translation>
>>>>>>> 423cece2
    </message>
    <message>
        <location filename="../forms/messagepage.ui" line="131"/>
        <source>Copy the current signature to the system clipboard</source>
        <translation>複製目前的簽章到系統剪貼簿</translation>
    </message>
    <message>
        <location filename="../forms/messagepage.ui" line="38"/>
        <source>The address to sign the message with  (e.g. 1NS17iag9jJgTHD1VXjvLCEnZuQ3rJDE9L)</source>
        <translation>用來簽署訊息的位址 (比如說 1NS17iag9jJgTHD1VXjvLCEnZuQ3rJDE9L)</translation>
    </message>
    <message>
        <location filename="../forms/messagepage.ui" line="48"/>
        <source>Choose adress from address book</source>
        <translation>從位址簿中選一個位址</translation>
    </message>
    <message>
        <location filename="../forms/messagepage.ui" line="58"/>
        <source>Alt+A</source>
        <translation>Alt+A</translation>
    </message>
    <message>
        <location filename="../forms/messagepage.ui" line="71"/>
        <source>Paste address from clipboard</source>
        <translation>從剪貼簿貼上位址</translation>
    </message>
    <message>
        <location filename="../forms/messagepage.ui" line="81"/>
        <source>Alt+P</source>
        <translation>Alt+P</translation>
    </message>
    <message>
        <location filename="../forms/messagepage.ui" line="93"/>
        <source>Enter the message you want to sign here</source>
        <translation>在這裡輸入你想簽署的訊息</translation>
    </message>
    <message>
        <location filename="../forms/messagepage.ui" line="105"/>
        <source>Click &quot;Sign Message&quot; to get signature</source>
        <translation>按&quot;簽署訊息&quot;來取得簽章</translation>
    </message>
    <message>
<<<<<<< HEAD
        <location filename="../forms/messagepage.ui" line="117"/>
        <source>Sign a message to prove you own this address</source>
        <translation>簽署一則訊息來證明你擁有這個位址</translation>
    </message>
    <message>
        <location filename="../forms/messagepage.ui" line="120"/>
        <source>&amp;Sign Message</source>
        <translation>簽署訊息</translation>
    </message>
    <message>
        <location filename="../forms/messagepage.ui" line="131"/>
        <source>Copy the current signature to the system clipboard</source>
        <translation>複製目前的簽章到系統剪貼簿</translation>
=======
        <location filename="../forms/messagepage.ui" line="120"/>
        <source>&amp;Sign Message</source>
        <translation>簽署訊息</translation>
>>>>>>> 423cece2
    </message>
    <message>
        <location filename="../messagepage.cpp" line="74"/>
        <location filename="../messagepage.cpp" line="89"/>
        <location filename="../messagepage.cpp" line="101"/>
        <source>Error signing</source>
        <translation>簽署發生錯誤</translation>
    </message>
    <message>
        <location filename="../messagepage.cpp" line="101"/>
        <source>Sign failed</source>
        <translation>簽署失敗</translation>
    </message>
    <message>
        <location filename="../messagepage.cpp" line="74"/>
        <location filename="../messagepage.cpp" line="89"/>
        <location filename="../messagepage.cpp" line="101"/>
        <source>Error signing</source>
        <translation>簽署發生錯誤</translation>
    </message>
    <message>
        <location filename="../messagepage.cpp" line="74"/>
        <source>%1 is not a valid address.</source>
        <translation>%1 不是個有效的位址.</translation>
    </message>
    <message>
        <location filename="../messagepage.cpp" line="89"/>
        <source>Private key for %1 is not available.</source>
        <translation>沒有 %1 的密鑰.</translation>
    </message>
</context>
<context>
    <name>OptionsDialog</name>
    <message>
        <location filename="../optionsdialog.cpp" line="80"/>
        <source>Main</source>
        <translation>主要</translation>
    </message>
    <message>
        <location filename="../optionsdialog.cpp" line="105"/>
        <source>Options</source>
        <translation>選項</translation>
    </message>
    <message>
        <location filename="../optionsdialog.cpp" line="85"/>
        <source>Display</source>
        <translation>顯示</translation>
    </message>
</context>
<context>
    <name>OverviewPage</name>
    <message>
<<<<<<< HEAD
        <location filename="../forms/overviewpage.ui" line="40"/>
        <source>Balance:</source>
        <translation>餘額:</translation>
    </message>
    <message>
        <location filename="../forms/overviewpage.ui" line="14"/>
        <source>Form</source>
        <translation>表單</translation>
    </message>
    <message>
        <location filename="../forms/overviewpage.ui" line="61"/>
        <source>0</source>
        <translation>0</translation>
=======
        <location filename="../overviewpage.cpp" line="108"/>
        <source>Total of transactions that have yet to be confirmed, and do not yet count toward the current balance</source>
        <translation>尚未確認之交易的總額, 不包含在目前餘額中</translation>
    </message>
    <message>
        <location filename="../overviewpage.cpp" line="111"/>
        <source>Total number of transactions in wallet</source>
        <translation>錢包中紀錄的總交易次數</translation>
    </message>
    <message>
        <location filename="../overviewpage.cpp" line="103"/>
        <source>Your current balance</source>
        <translation>目前餘額</translation>
    </message>
    <message>
        <location filename="../forms/overviewpage.ui" line="14"/>
        <source>Form</source>
        <translation>表單</translation>
>>>>>>> 423cece2
    </message>
    <message>
        <location filename="../forms/overviewpage.ui" line="88"/>
        <source>Wallet</source>
        <translation>錢包</translation>
    </message>
    <message>
<<<<<<< HEAD
        <location filename="../overviewpage.cpp" line="103"/>
        <source>Your current balance</source>
        <translation>目前餘額</translation>
    </message>
    <message>
        <location filename="../forms/overviewpage.ui" line="68"/>
        <source>Unconfirmed:</source>
        <translation>未確認額:</translation>
    </message>
    <message>
        <location filename="../overviewpage.cpp" line="108"/>
        <source>Total of transactions that have yet to be confirmed, and do not yet count toward the current balance</source>
        <translation>尚未確認之交易的總額, 不包含在目前餘額中</translation>
    </message>
    <message>
        <location filename="../forms/overviewpage.ui" line="54"/>
        <source>Number of transactions:</source>
        <translation>交易次數:</translation>
    </message>
    <message>
        <location filename="../overviewpage.cpp" line="111"/>
        <source>Total number of transactions in wallet</source>
        <translation>錢包中紀錄的總交易次數</translation>
=======
        <location filename="../forms/overviewpage.ui" line="54"/>
        <source>Number of transactions:</source>
        <translation>交易次數:</translation>
    </message>
    <message>
        <location filename="../forms/overviewpage.ui" line="40"/>
        <source>Balance:</source>
        <translation>餘額:</translation>
    </message>
    <message>
        <location filename="../forms/overviewpage.ui" line="61"/>
        <source>0</source>
        <translation>0</translation>
    </message>
    <message>
        <location filename="../forms/overviewpage.ui" line="68"/>
        <source>Unconfirmed:</source>
        <translation>未確認額:</translation>
>>>>>>> 423cece2
    </message>
    <message>
        <location filename="../forms/overviewpage.ui" line="124"/>
        <source>&lt;b&gt;Recent transactions&lt;/b&gt;</source>
        <translation>&lt;b&gt;最近交易&lt;/b&gt;</translation>
    </message>
</context>
<context>
    <name>QRCodeDialog</name>
    <message>
        <location filename="../forms/qrcodedialog.ui" line="144"/>
        <source>Message:</source>
        <translation>訊息:</translation>
    </message>
    <message>
        <location filename="../qrcodedialog.cpp" line="48"/>
        <source>Error encoding URI into QR Code.</source>
        <translation>將 URI 編碼成 QR 條碼時發生錯誤</translation>
    </message>
    <message>
<<<<<<< HEAD
        <location filename="../qrcodedialog.cpp" line="121"/>
        <source>PNG Images (*.png)</source>
        <translation>PNG 圖檔 (*.png)</translation>
    </message>
    <message>
        <location filename="../qrcodedialog.cpp" line="46"/>
        <source>Error encoding URI into QR Code.</source>
        <translation>將 URI 編碼成 QR 條碼時發生錯誤</translation>
=======
        <location filename="../forms/qrcodedialog.ui" line="14"/>
        <source>Dialog</source>
        <translation>對話視窗</translation>
    </message>
    <message>
        <location filename="../forms/qrcodedialog.ui" line="105"/>
        <source>BTC</source>
        <translation>BTC</translation>
    </message>
    <message>
        <location filename="../forms/qrcodedialog.ui" line="186"/>
        <source>&amp;Save As...</source>
        <translation>儲存為...</translation>
>>>>>>> 423cece2
    </message>
    <message>
        <location filename="../qrcodedialog.cpp" line="121"/>
        <source>Save Image...</source>
        <translation>儲存圖片...</translation>
    </message>
    <message>
        <location filename="../forms/qrcodedialog.ui" line="32"/>
        <source>QR Code</source>
        <translation>QR 條碼</translation>
    </message>
    <message>
        <location filename="../forms/qrcodedialog.ui" line="55"/>
        <source>Request Payment</source>
        <translation>付款單</translation>
    </message>
    <message>
        <location filename="../forms/qrcodedialog.ui" line="70"/>
        <source>Amount:</source>
        <translation>金額:</translation>
    </message>
    <message>
<<<<<<< HEAD
        <location filename="../forms/qrcodedialog.ui" line="144"/>
        <source>Message:</source>
        <translation>訊息:</translation>
    </message>
    <message>
        <location filename="../forms/qrcodedialog.ui" line="105"/>
        <source>BTC</source>
        <translation>BTC</translation>
    </message>
    <message>
        <location filename="../qrcodedialog.cpp" line="64"/>
        <source>Resulting URI too long, try to reduce the text for label / message.</source>
        <translation>造出的網址太長了,請把標籤或訊息的文字縮短再試看看.</translation>
=======
        <location filename="../forms/qrcodedialog.ui" line="121"/>
        <source>Label:</source>
        <translation>標記:</translation>
    </message>
    <message>
        <location filename="../qrcodedialog.cpp" line="113"/>
        <source>PNG Images (*.png)</source>
        <translation>PNG 圖檔 (*.png)</translation>
>>>>>>> 423cece2
    </message>
</context>
<context>
    <name>SendCoinsDialog</name>
    <message>
<<<<<<< HEAD
        <location filename="../forms/sendcoinsdialog.ui" line="14"/>
        <location filename="../sendcoinsdialog.cpp" line="123"/>
        <location filename="../sendcoinsdialog.cpp" line="128"/>
        <location filename="../sendcoinsdialog.cpp" line="133"/>
        <location filename="../sendcoinsdialog.cpp" line="138"/>
        <location filename="../sendcoinsdialog.cpp" line="144"/>
        <location filename="../sendcoinsdialog.cpp" line="149"/>
        <location filename="../sendcoinsdialog.cpp" line="154"/>
        <source>Send Coins</source>
        <translation>付錢</translation>
    </message>
    <message>
        <location filename="../forms/sendcoinsdialog.ui" line="64"/>
        <source>Send to multiple recipients at once</source>
        <translation>一次付給多個人</translation>
    </message>
    <message>
=======
>>>>>>> 423cece2
        <location filename="../forms/sendcoinsdialog.ui" line="84"/>
        <source>Remove all transaction fields</source>
        <translation>移除所有交易欄位</translation>
    </message>
    <message>
        <location filename="../forms/sendcoinsdialog.ui" line="106"/>
        <source>Balance:</source>
        <translation>餘額:</translation>
    </message>
    <message>
<<<<<<< HEAD
=======
        <location filename="../forms/sendcoinsdialog.ui" line="147"/>
        <source>&amp;Send</source>
        <translation>付出</translation>
    </message>
    <message>
>>>>>>> 423cece2
        <location filename="../forms/sendcoinsdialog.ui" line="144"/>
        <source>Confirm the send action</source>
        <translation>確認付款動作</translation>
    </message>
    <message>
        <location filename="../sendcoinsdialog.cpp" line="95"/>
        <source>&lt;b&gt;%1&lt;/b&gt; to %2 (%3)</source>
        <translation>&lt;b&gt;%1&lt;/b&gt; 給 %2 (%3)</translation>
    </message>
    <message>
        <location filename="../sendcoinsdialog.cpp" line="101"/>
        <source> and </source>
        <translation>和</translation>
<<<<<<< HEAD
=======
    </message>
    <message>
        <location filename="../sendcoinsdialog.cpp" line="100"/>
        <source>Confirm send coins</source>
        <translation>確認付出金額</translation>
>>>>>>> 423cece2
    </message>
    <message>
        <location filename="../sendcoinsdialog.cpp" line="129"/>
        <source>The amount to pay must be larger than 0.</source>
        <translation>付款金額必須大於 0.</translation>
    </message>
    <message>
<<<<<<< HEAD
        <location filename="../sendcoinsdialog.cpp" line="155"/>
        <source>Error: The transaction was rejected. This might happen if some of the coins in your wallet were already spent, such as if you used a copy of wallet.dat and coins were spent in the copy but not marked as spent here.</source>
        <translation>錯誤: 交易被拒絕. 有時候會發生這種錯誤, 是因為你錢包中的一些錢已經被花掉了. 比如說你複製了錢包檔 wallet.dat, 然後用複製的錢包花掉了錢, 你現在所用的原來的錢包中卻沒有該筆交易紀錄.</translation>
    </message>
    <message>
        <location filename="../forms/sendcoinsdialog.ui" line="67"/>
        <source>&amp;Add recipient...</source>
        <translation>加收款人...</translation>
    </message>
    <message>
        <location filename="../forms/sendcoinsdialog.ui" line="87"/>
        <source>Clear all</source>
        <translation>全部清掉</translation>
    </message>
    <message>
        <location filename="../forms/sendcoinsdialog.ui" line="113"/>
        <source>123.456 BTC</source>
        <translation>123.456 BTC</translation>
    </message>
    <message>
        <location filename="../sendcoinsdialog.cpp" line="100"/>
        <source>Confirm send coins</source>
        <translation>確認付出金額</translation>
    </message>
    <message>
        <location filename="../sendcoinsdialog.cpp" line="101"/>
        <source>Are you sure you want to send %1?</source>
        <translation>確定要付出 %1 嗎?</translation>
=======
        <location filename="../sendcoinsdialog.cpp" line="124"/>
        <source>The recipient address is not valid, please recheck.</source>
        <translation>無效的收款位址, 請再檢查看看.</translation>
    </message>
    <message>
        <location filename="../sendcoinsdialog.cpp" line="134"/>
        <source>The amount exceeds your balance.</source>
        <translation>金額超過了餘額</translation>
    </message>
    <message>
        <location filename="../forms/sendcoinsdialog.ui" line="64"/>
        <source>Send to multiple recipients at once</source>
        <translation>一次付給多個人</translation>
    </message>
    <message>
        <location filename="../forms/sendcoinsdialog.ui" line="113"/>
        <source>123.456 BTC</source>
        <translation>123.456 BTC</translation>
    </message>
    <message>
        <location filename="../forms/sendcoinsdialog.ui" line="14"/>
        <location filename="../sendcoinsdialog.cpp" line="123"/>
        <location filename="../sendcoinsdialog.cpp" line="128"/>
        <location filename="../sendcoinsdialog.cpp" line="133"/>
        <location filename="../sendcoinsdialog.cpp" line="138"/>
        <location filename="../sendcoinsdialog.cpp" line="144"/>
        <location filename="../sendcoinsdialog.cpp" line="149"/>
        <location filename="../sendcoinsdialog.cpp" line="154"/>
        <source>Send Coins</source>
        <translation>付錢</translation>
    </message>
    <message>
        <location filename="../sendcoinsdialog.cpp" line="145"/>
        <source>Duplicate address found, can only send to each address once per send operation.</source>
        <translation>發現有重複的位址. 在一次付款動作中, 只能付給每個位址一次.</translation>
    </message>
    <message>
        <location filename="../sendcoinsdialog.cpp" line="150"/>
        <source>Error: Transaction creation failed.</source>
        <translation>錯誤: 交易產生失敗.</translation>
>>>>>>> 423cece2
    </message>
    <message>
        <location filename="../forms/sendcoinsdialog.ui" line="67"/>
        <source>&amp;Add recipient...</source>
        <translation>加收款人...</translation>
    </message>
    <message>
        <location filename="../forms/sendcoinsdialog.ui" line="87"/>
        <source>Clear all</source>
        <translation>全部清掉</translation>
    </message>
    <message>
<<<<<<< HEAD
        <location filename="../sendcoinsdialog.cpp" line="134"/>
        <source>The amount exceeds your balance.</source>
        <translation>金額超過了餘額</translation>
=======
        <location filename="../sendcoinsdialog.cpp" line="129"/>
        <source>The amount to pay must be larger than 0.</source>
        <translation>付款金額必須大於 0.</translation>
>>>>>>> 423cece2
    </message>
    <message>
        <location filename="../sendcoinsdialog.cpp" line="139"/>
        <source>The total exceeds your balance when the %1 transaction fee is included.</source>
        <translation>包含 %1 的交易手續費後, 總金額超過了你的餘額</translation>
    </message>
    <message>
<<<<<<< HEAD
        <location filename="../sendcoinsdialog.cpp" line="145"/>
        <source>Duplicate address found, can only send to each address once per send operation.</source>
        <translation>發現有重複的位址. 在一次付款動作中, 只能付給每個位址一次.</translation>
    </message>
    <message>
        <location filename="../sendcoinsdialog.cpp" line="150"/>
        <source>Error: Transaction creation failed.</source>
        <translation>錯誤: 交易產生失敗.</translation>
=======
        <location filename="../sendcoinsdialog.cpp" line="155"/>
        <source>Error: The transaction was rejected. This might happen if some of the coins in your wallet were already spent, such as if you used a copy of wallet.dat and coins were spent in the copy but not marked as spent here.</source>
        <translation>錯誤: 交易被拒絕. 有時候會發生這種錯誤, 是因為你錢包中的一些錢已經被花掉了. 比如說你複製了錢包檔 wallet.dat, 然後用複製的錢包花掉了錢, 你現在所用的原來的錢包中卻沒有該筆交易紀錄.</translation>
>>>>>>> 423cece2
    </message>
</context>
<context>
    <name>SendCoinsEntry</name>
    <message>
<<<<<<< HEAD
        <location filename="../forms/sendcoinsentry.ui" line="29"/>
        <source>A&amp;mount:</source>
        <translation>金額:</translation>
    </message>
    <message>
        <location filename="../forms/sendcoinsentry.ui" line="103"/>
        <source>Choose address from address book</source>
        <translation>從位址簿中選一個位址</translation>
    </message>
    <message>
        <location filename="../forms/sendcoinsentry.ui" line="14"/>
        <source>Form</source>
        <translation>表單</translation>
    </message>
    <message>
        <location filename="../forms/sendcoinsentry.ui" line="66"/>
        <location filename="../sendcoinsentry.cpp" line="26"/>
        <source>Enter a label for this address to add it to your address book</source>
        <translation>給這個位址輸入一個標記, 並加到位址簿中</translation>
    </message>
    <message>
=======
>>>>>>> 423cece2
        <location filename="../forms/sendcoinsentry.ui" line="75"/>
        <source>&amp;Label:</source>
        <translation>標記:</translation>
    </message>
    <message>
<<<<<<< HEAD
        <location filename="../forms/sendcoinsentry.ui" line="93"/>
        <source>The address to send the payment to  (e.g. 1NS17iag9jJgTHD1VXjvLCEnZuQ3rJDE9L)</source>
        <translation>付款的目標位址 (比如說 1NS17iag9jJgTHD1VXjvLCEnZuQ3rJDE9L)</translation>
    </message>
    <message>
        <location filename="../forms/sendcoinsentry.ui" line="113"/>
        <source>Alt+A</source>
        <translation>Alt+A</translation>
    </message>
    <message>
=======
>>>>>>> 423cece2
        <location filename="../forms/sendcoinsentry.ui" line="120"/>
        <source>Paste address from clipboard</source>
        <translation>從剪貼簿貼上位址</translation>
    </message>
    <message>
        <location filename="../forms/sendcoinsentry.ui" line="130"/>
        <source>Alt+P</source>
        <translation>Alt+P</translation>
    </message>
    <message>
        <location filename="../forms/sendcoinsentry.ui" line="14"/>
        <source>Form</source>
        <translation>表單</translation>
    </message>
    <message>
        <location filename="../forms/sendcoinsentry.ui" line="29"/>
        <source>A&amp;mount:</source>
        <translation>金額:</translation>
    </message>
    <message>
        <location filename="../forms/sendcoinsentry.ui" line="42"/>
        <source>Pay &amp;To:</source>
        <translation>付給:</translation>
    </message>
    <message>
<<<<<<< HEAD
        <location filename="../forms/sendcoinsentry.ui" line="42"/>
        <source>Pay &amp;To:</source>
        <translation>付給:</translation>
=======
        <location filename="../forms/sendcoinsentry.ui" line="66"/>
        <location filename="../sendcoinsentry.cpp" line="26"/>
        <source>Enter a label for this address to add it to your address book</source>
        <translation>給這個位址輸入一個標記, 並加到位址簿中</translation>
    </message>
    <message>
        <location filename="../forms/sendcoinsentry.ui" line="93"/>
        <source>The address to send the payment to  (e.g. 1NS17iag9jJgTHD1VXjvLCEnZuQ3rJDE9L)</source>
        <translation>付款的目標位址 (比如說 1NS17iag9jJgTHD1VXjvLCEnZuQ3rJDE9L)</translation>
    </message>
    <message>
        <location filename="../forms/sendcoinsentry.ui" line="103"/>
        <source>Choose address from address book</source>
        <translation>從位址簿中選一個位址</translation>
    </message>
    <message>
        <location filename="../forms/sendcoinsentry.ui" line="113"/>
        <source>Alt+A</source>
        <translation>Alt+A</translation>
>>>>>>> 423cece2
    </message>
    <message>
        <location filename="../forms/sendcoinsentry.ui" line="137"/>
        <source>Remove this recipient</source>
        <translation>去掉這個收款人</translation>
    </message>
    <message>
        <location filename="../sendcoinsentry.cpp" line="25"/>
        <source>Enter a Bitcoin address (e.g. 1NS17iag9jJgTHD1VXjvLCEnZuQ3rJDE9L)</source>
        <translation>輸入位元幣位址 (比如說 1NS17iag9jJgTHD1VXjvLCEnZuQ3rJDE9L)</translation>
    </message>
</context>
<context>
    <name>TransactionDesc</name>
    <message>
<<<<<<< HEAD
        <location filename="../transactiondesc.cpp" line="32"/>
        <source>%1 confirmations</source>
        <translation>經確認 %1 次</translation>
=======
        <location filename="../transactiondesc.cpp" line="28"/>
        <source>%1/unconfirmed</source>
        <translation>%1/未確認</translation>
    </message>
    <message>
        <location filename="../transactiondesc.cpp" line="52"/>
        <source>, has not been successfully broadcast yet</source>
        <translation>, 尚未成功公告出去</translation>
>>>>>>> 423cece2
    </message>
    <message>
        <location filename="../transactiondesc.cpp" line="20"/>
        <source>Open for %1 blocks</source>
        <translation>在 %1 個區塊內未定</translation>
    </message>
    <message>
<<<<<<< HEAD
        <location filename="../transactiondesc.cpp" line="57"/>
=======
        <location filename="../transactiondesc.cpp" line="20"/>
        <source>Open until %1</source>
        <translation>在 %1 前未定</translation>
    </message>
    <message>
        <location filename="../transactiondesc.cpp" line="30"/>
        <source>%1 confirmations</source>
        <translation>經確認 %1 次</translation>
    </message>
    <message>
        <location filename="../transactiondesc.cpp" line="47"/>
        <source>&lt;b&gt;Status:&lt;/b&gt; </source>
        <translation>&lt;b&gt;狀態:&lt;/b&gt; </translation>
    </message>
    <message>
        <location filename="../transactiondesc.cpp" line="54"/>
>>>>>>> 423cece2
        <source>, broadcast through %1 node</source>
        <translation>, 已公告至 %1 個節點</translation>
    </message>
    <message>
<<<<<<< HEAD
        <location filename="../transactiondesc.cpp" line="59"/>
        <source>, broadcast through %1 nodes</source>
        <translation>, 已公告至 %1 個節點</translation>
    </message>
    <message>
        <location filename="../transactiondesc.cpp" line="22"/>
        <source>Open until %1</source>
        <translation>在 %1 前未定</translation>
=======
        <location filename="../transactiondesc.cpp" line="90"/>
        <source>unknown</source>
        <translation>未知</translation>
    </message>
    <message>
        <location filename="../transactiondesc.cpp" line="67"/>
        <source>&lt;b&gt;Source:&lt;/b&gt; Generated&lt;br&gt;</source>
        <translation>&lt;b&gt;來源:&lt;/b&gt; 生產所得&lt;br&gt;</translation>
>>>>>>> 423cece2
    </message>
    <message>
        <location filename="../transactiondesc.cpp" line="28"/>
        <source>%1/offline?</source>
        <translation>%1/離線中?</translation>
    </message>
    <message>
        <location filename="../transactiondesc.cpp" line="50"/>
        <source>&lt;b&gt;Status:&lt;/b&gt; </source>
        <translation>&lt;b&gt;狀態:&lt;/b&gt; </translation>
    </message>
    <message>
<<<<<<< HEAD
        <location filename="../transactiondesc.cpp" line="55"/>
        <source>, has not been successfully broadcast yet</source>
        <translation>, 尚未成功公告出去</translation>
    </message>
    <message>
        <location filename="../transactiondesc.cpp" line="63"/>
        <source>&lt;b&gt;Date:&lt;/b&gt; </source>
        <translation>&lt;b&gt;日期:&lt;/b&gt; </translation>
    </message>
    <message>
        <location filename="../transactiondesc.cpp" line="70"/>
        <source>&lt;b&gt;Source:&lt;/b&gt; Generated&lt;br&gt;</source>
        <translation>&lt;b&gt;來源:&lt;/b&gt; 生產所得&lt;br&gt;</translation>
    </message>
    <message>
        <location filename="../transactiondesc.cpp" line="76"/>
        <location filename="../transactiondesc.cpp" line="93"/>
        <source>&lt;b&gt;From:&lt;/b&gt; </source>
        <translation>&lt;b&gt;來自:&lt;/b&gt; </translation>
    </message>
    <message>
        <location filename="../transactiondesc.cpp" line="93"/>
        <source>unknown</source>
        <translation>未知</translation>
    </message>
    <message>
        <location filename="../transactiondesc.cpp" line="94"/>
        <location filename="../transactiondesc.cpp" line="117"/>
        <location filename="../transactiondesc.cpp" line="176"/>
        <source>&lt;b&gt;To:&lt;/b&gt; </source>
        <translation>&lt;b&gt;目的:&lt;/b&gt; </translation>
    </message>
    <message>
        <location filename="../transactiondesc.cpp" line="97"/>
        <source> (yours, label: </source>
        <translation> (你的, 標記為: </translation>
    </message>
    <message>
        <location filename="../transactiondesc.cpp" line="99"/>
        <source> (yours)</source>
        <translation> (你的)</translation>
=======
        <location filename="../transactiondesc.cpp" line="96"/>
        <source> (yours)</source>
        <translation> (你的)</translation>
    </message>
    <message>
        <location filename="../transactiondesc.cpp" line="94"/>
        <source> (yours, label: </source>
        <translation> (你的, 標記為: </translation>
    </message>
    <message>
        <location filename="../transactiondesc.cpp" line="26"/>
        <source>%1/offline?</source>
        <translation>%1/離線中?</translation>
    </message>
    <message>
        <location filename="../transactiondesc.cpp" line="56"/>
        <source>, broadcast through %1 nodes</source>
        <translation>, 已公告至 %1 個節點</translation>
    </message>
    <message>
        <location filename="../transactiondesc.cpp" line="60"/>
        <source>&lt;b&gt;Date:&lt;/b&gt; </source>
        <translation>&lt;b&gt;日期:&lt;/b&gt; </translation>
>>>>>>> 423cece2
    </message>
    <message>
        <location filename="../transactiondesc.cpp" line="134"/>
        <location filename="../transactiondesc.cpp" line="148"/>
        <location filename="../transactiondesc.cpp" line="193"/>
        <location filename="../transactiondesc.cpp" line="210"/>
        <source>&lt;b&gt;Credit:&lt;/b&gt; </source>
        <translation>&lt;b&gt;入帳:&lt;/b&gt; </translation>
    </message>
    <message>
        <location filename="../transactiondesc.cpp" line="136"/>
        <source>(%1 matures in %2 more blocks)</source>
        <translation>(%1 將在 %2 個區塊產出後熟成)</translation>
    </message>
    <message>
        <location filename="../transactiondesc.cpp" line="140"/>
        <source>(not accepted)</source>
        <translation>(不被接受)</translation>
    </message>
    <message>
        <location filename="../transactiondesc.cpp" line="184"/>
        <location filename="../transactiondesc.cpp" line="192"/>
        <location filename="../transactiondesc.cpp" line="207"/>
        <source>&lt;b&gt;Debit:&lt;/b&gt; </source>
        <translation>&lt;b&gt;出帳:&lt;/b&gt; </translation>
    </message>
    <message>
        <location filename="../transactiondesc.cpp" line="198"/>
        <source>&lt;b&gt;Transaction fee:&lt;/b&gt; </source>
        <translation>&lt;b&gt;交易手續費:&lt;/b&gt; </translation>
    </message>
    <message>
        <location filename="../transactiondesc.cpp" line="30"/>
        <source>%1/unconfirmed</source>
        <translation>%1/未確認</translation>
    </message>
    <message>
        <location filename="../transactiondesc.cpp" line="214"/>
        <source>&lt;b&gt;Net amount:&lt;/b&gt; </source>
        <translation>&lt;b&gt;淨額:&lt;/b&gt; </translation>
    </message>
    <message>
        <location filename="../transactiondesc.cpp" line="220"/>
        <source>Message:</source>
        <translation>訊息:</translation>
    </message>
    <message>
        <location filename="../transactiondesc.cpp" line="222"/>
        <source>Comment:</source>
        <translation>附註:</translation>
    </message>
    <message>
        <location filename="../transactiondesc.cpp" line="221"/>
        <source>Transaction ID:</source>
        <translation>交易識別碼:</translation>
    </message>
    <message>
        <location filename="../transactiondesc.cpp" line="224"/>
        <source>Transaction ID:</source>
        <translation>交易識別碼:</translation>
    </message>
    <message>
        <location filename="../transactiondesc.cpp" line="227"/>
        <source>Generated coins must wait 120 blocks before they can be spent.  When you generated this block, it was broadcast to the network to be added to the block chain.  If it fails to get into the chain, it will change to &quot;not accepted&quot; and not be spendable.  This may occasionally happen if another node generates a block within a few seconds of yours.</source>
        <translation>生產出來的錢要再等 120 個區塊產出之後, 才能夠花用. 當你產出區塊時, 它會被公布到網路上, 以被串連至區塊鎖鏈. 如果串連失敗了, 它的狀態就會變成&quot;不被接受&quot;, 且不能被花用. 當你產出區塊的幾秒鐘內, 其他節點也產出了區塊的話, 有時候就會發生這種情形.</translation>
    </message>
</context>
<context>
    <name>TransactionDescDialog</name>
    <message>
        <location filename="../forms/transactiondescdialog.ui" line="14"/>
        <source>Transaction details</source>
        <translation>交易明細</translation>
    </message>
    <message>
        <location filename="../forms/transactiondescdialog.ui" line="20"/>
        <source>This pane shows a detailed description of the transaction</source>
        <translation>此版面顯示交易的詳細說明</translation>
    </message>
</context>
<context>
    <name>TransactionTableModel</name>
    <message>
        <location filename="../transactiontablemodel.cpp" line="214"/>
        <source>Date</source>
        <translation>日期</translation>
    </message>
    <message>
        <location filename="../transactiontablemodel.cpp" line="214"/>
        <source>Type</source>
        <translation>種類</translation>
    </message>
    <message>
        <location filename="../transactiontablemodel.cpp" line="214"/>
        <source>Address</source>
        <translation>位址</translation>
    </message>
    <message>
        <location filename="../transactiontablemodel.cpp" line="214"/>
        <source>Amount</source>
        <translation>金額</translation>
    </message>
    <message numerus="yes">
        <location filename="../transactiontablemodel.cpp" line="277"/>
        <source>Open for %n block(s)</source>
        <translation>
            <numerusform>在 %n 個區塊內未定</numerusform>
        </translation>
    </message>
    <message>
        <location filename="../transactiontablemodel.cpp" line="280"/>
        <source>Open until %1</source>
        <translation>在 %1 前未定</translation>
    </message>
    <message>
        <location filename="../transactiontablemodel.cpp" line="283"/>
        <source>Offline (%1 confirmations)</source>
        <translation>離線中 (經確認 %1 次)</translation>
    </message>
    <message>
        <location filename="../transactiontablemodel.cpp" line="289"/>
        <source>Confirmed (%1 confirmations)</source>
        <translation>已確認 (經確認 %1 次)</translation>
    </message>
    <message>
        <location filename="../transactiontablemodel.cpp" line="289"/>
        <source>Confirmed (%1 confirmations)</source>
        <translation>已確認 (經確認 %1 次)</translation>
    </message>
    <message>
        <location filename="../transactiontablemodel.cpp" line="303"/>
        <source>This block was not received by any other nodes and will probably not be accepted!</source>
        <translation>沒有其他節點收到這個區塊, 也許它不被接受!</translation>
    </message>
    <message>
        <location filename="../transactiontablemodel.cpp" line="306"/>
        <source>Generated but not accepted</source>
        <translation>產出但不被接受</translation>
    </message>
    <message>
        <location filename="../transactiontablemodel.cpp" line="349"/>
        <source>Received with</source>
        <translation>收受於</translation>
    </message>
    <message>
        <location filename="../transactiontablemodel.cpp" line="351"/>
        <source>Received from</source>
        <translation>收受自</translation>
    </message>
    <message>
        <location filename="../transactiontablemodel.cpp" line="354"/>
        <source>Sent to</source>
        <translation>付出至</translation>
    </message>
    <message>
        <location filename="../transactiontablemodel.cpp" line="356"/>
        <source>Payment to yourself</source>
        <translation>付給自己</translation>
    </message>
    <message>
        <location filename="../transactiontablemodel.cpp" line="358"/>
        <source>Mined</source>
        <translation>開採所得</translation>
    </message>
    <message>
        <location filename="../transactiontablemodel.cpp" line="396"/>
        <source>(n/a)</source>
        <translation>(不適用)</translation>
    </message>
    <message>
        <location filename="../transactiontablemodel.cpp" line="595"/>
        <source>Transaction status. Hover over this field to show number of confirmations.</source>
        <translation>交易狀態. 移動游標至欄位上方來顯示確認次數.</translation>
    </message>
    <message>
        <location filename="../transactiontablemodel.cpp" line="597"/>
        <source>Date and time that the transaction was received.</source>
        <translation>收到交易的日期與時間.</translation>
    </message>
    <message>
        <location filename="../transactiontablemodel.cpp" line="599"/>
        <source>Type of transaction.</source>
        <translation>交易的種類.</translation>
    </message>
    <message>
        <location filename="../transactiontablemodel.cpp" line="601"/>
        <source>Destination address of transaction.</source>
        <translation>交易的目標位址.</translation>
    </message>
    <message>
        <location filename="../transactiontablemodel.cpp" line="603"/>
        <source>Amount removed from or added to balance.</source>
        <translation>減去或加入至餘額的金額</translation>
    </message>
<<<<<<< HEAD
=======
    <message>
        <location filename="../transactiontablemodel.cpp" line="286"/>
        <source>Unconfirmed (%1 of %2 confirmations)</source>
        <translation>未確認 (經確認 %1 次, 應確認 %2 次)</translation>
    </message>
>>>>>>> 423cece2
    <message numerus="yes">
        <location filename="../transactiontablemodel.cpp" line="297"/>
        <source>Mined balance will be available in %n more blocks</source>
        <translation>
            <numerusform>生產金額將在 %n 個區塊產出後可用</numerusform>
        </translation>
    </message>
</context>
<context>
    <name>TransactionView</name>
    <message>
<<<<<<< HEAD
        <location filename="../transactionview.cpp" line="281"/>
        <source>Type</source>
        <translation>種類</translation>
    </message>
    <message>
        <location filename="../transactionview.cpp" line="55"/>
        <location filename="../transactionview.cpp" line="71"/>
        <source>All</source>
        <translation>全部</translation>
    </message>
    <message>
        <location filename="../transactionview.cpp" line="56"/>
        <source>Today</source>
        <translation>今天</translation>
    </message>
    <message>
        <location filename="../transactionview.cpp" line="57"/>
        <source>This week</source>
        <translation>這週</translation>
    </message>
    <message>
        <location filename="../transactionview.cpp" line="124"/>
        <source>Copy address</source>
        <translation>複製位址</translation>
    </message>
    <message>
        <location filename="../transactionview.cpp" line="125"/>
        <source>Copy label</source>
        <translation>複製標記</translation>
    </message>
    <message>
        <location filename="../transactionview.cpp" line="58"/>
        <source>This month</source>
        <translation>這個月</translation>
    </message>
    <message>
        <location filename="../transactionview.cpp" line="126"/>
        <source>Copy amount</source>
        <translation>複製金額</translation>
    </message>
    <message>
        <location filename="../transactionview.cpp" line="127"/>
        <source>Edit label</source>
        <translation>編輯標記</translation>
    </message>
    <message>
        <location filename="../transactionview.cpp" line="270"/>
        <source>Export Transaction Data</source>
        <translation>匯出交易資料</translation>
    </message>
    <message>
        <location filename="../transactionview.cpp" line="271"/>
        <source>Comma separated file (*.csv)</source>
        <translation>逗號分隔資料檔 (*.csv)</translation>
    </message>
    <message>
        <location filename="../transactionview.cpp" line="279"/>
        <source>Confirmed</source>
        <translation>已確認</translation>
    </message>
    <message>
        <location filename="../transactionview.cpp" line="280"/>
        <source>Date</source>
        <translation>日期</translation>
    </message>
    <message>
        <location filename="../transactionview.cpp" line="282"/>
        <source>Label</source>
        <translation>標記</translation>
    </message>
    <message>
        <location filename="../transactionview.cpp" line="283"/>
        <source>Address</source>
        <translation>位址</translation>
    </message>
    <message>
=======
>>>>>>> 423cece2
        <location filename="../transactionview.cpp" line="284"/>
        <source>Amount</source>
        <translation>金額</translation>
    </message>
    <message>
        <location filename="../transactionview.cpp" line="289"/>
        <source>Error exporting</source>
        <translation>匯出錯誤</translation>
    </message>
    <message>
        <location filename="../transactionview.cpp" line="289"/>
        <source>Could not write to file %1.</source>
        <translation>無法寫入至 %1 檔案.</translation>
    </message>
    <message>
        <location filename="../transactionview.cpp" line="384"/>
        <source>Range:</source>
        <translation>範圍:</translation>
    </message>
    <message>
        <location filename="../transactionview.cpp" line="392"/>
        <source>to</source>
        <translation>至</translation>
    </message>
    <message>
        <location filename="../transactionview.cpp" line="125"/>
        <source>Copy label</source>
        <translation>複製標記</translation>
    </message>
    <message>
        <location filename="../transactionview.cpp" line="55"/>
        <location filename="../transactionview.cpp" line="71"/>
        <source>All</source>
        <translation>全部</translation>
    </message>
    <message>
        <location filename="../transactionview.cpp" line="56"/>
        <source>Today</source>
        <translation>今天</translation>
    </message>
    <message>
        <location filename="../transactionview.cpp" line="57"/>
        <source>This week</source>
        <translation>這週</translation>
    </message>
    <message>
        <location filename="../transactionview.cpp" line="58"/>
        <source>This month</source>
        <translation>這個月</translation>
    </message>
    <message>
        <location filename="../transactionview.cpp" line="124"/>
        <source>Copy address</source>
        <translation>複製位址</translation>
    </message>
    <message>
        <location filename="../transactionview.cpp" line="59"/>
        <source>Last month</source>
        <translation>上個月</translation>
    </message>
    <message>
        <location filename="../transactionview.cpp" line="126"/>
        <source>Copy amount</source>
        <translation>複製金額</translation>
    </message>
    <message>
        <location filename="../transactionview.cpp" line="61"/>
        <source>Range...</source>
        <translation>指定範圍...</translation>
    </message>
    <message>
        <location filename="../transactionview.cpp" line="127"/>
        <source>Edit label</source>
        <translation>編輯標記</translation>
    </message>
    <message>
        <location filename="../transactionview.cpp" line="74"/>
        <source>Sent to</source>
        <translation>付出至</translation>
    </message>
    <message>
        <location filename="../transactionview.cpp" line="76"/>
        <source>To yourself</source>
        <translation>給自己</translation>
    </message>
    <message>
        <location filename="../transactionview.cpp" line="270"/>
        <source>Export Transaction Data</source>
        <translation>匯出交易資料</translation>
    </message>
    <message>
        <location filename="../transactionview.cpp" line="78"/>
        <source>Other</source>
        <translation>其他</translation>
    </message>
    <message>
        <location filename="../transactionview.cpp" line="271"/>
        <source>Comma separated file (*.csv)</source>
        <translation>逗號分隔資料檔 (*.csv)</translation>
    </message>
    <message>
        <location filename="../transactionview.cpp" line="90"/>
        <source>Min amount</source>
        <translation>最小金額</translation>
    </message>
    <message>
<<<<<<< HEAD
        <location filename="../transactionview.cpp" line="128"/>
        <source>Show details...</source>
        <translation>顯示明細...</translation>
    </message>
=======
        <location filename="../transactionview.cpp" line="279"/>
        <source>Confirmed</source>
        <translation>已確認</translation>
    </message>
    <message>
        <location filename="../transactionview.cpp" line="280"/>
        <source>Date</source>
        <translation>日期</translation>
    </message>
    <message>
        <location filename="../transactionview.cpp" line="282"/>
        <source>Label</source>
        <translation>標記</translation>
    </message>
    <message>
        <location filename="../transactionview.cpp" line="283"/>
        <source>Address</source>
        <translation>位址</translation>
    </message>
    <message>
        <location filename="../transactionview.cpp" line="285"/>
        <source>ID</source>
        <translation>識別碼</translation>
    </message>
    <message>
        <location filename="../transactionview.cpp" line="281"/>
        <source>Type</source>
        <translation>種類</translation>
    </message>
    <message>
        <location filename="../transactionview.cpp" line="60"/>
        <source>This year</source>
        <translation>今年</translation>
    </message>
    <message>
        <location filename="../transactionview.cpp" line="72"/>
        <source>Received with</source>
        <translation>收受於</translation>
    </message>
    <message>
        <location filename="../transactionview.cpp" line="77"/>
        <source>Mined</source>
        <translation>開採所得</translation>
    </message>
    <message>
        <location filename="../transactionview.cpp" line="84"/>
        <source>Enter address or label to search</source>
        <translation>輸入位址或標記來搜尋</translation>
    </message>
    <message>
        <location filename="../transactionview.cpp" line="128"/>
        <source>Show details...</source>
        <translation>顯示明細...</translation>
    </message>
>>>>>>> 423cece2
</context>
<context>
    <name>WalletModel</name>
    <message>
        <location filename="../walletmodel.cpp" line="142"/>
        <source>Sending...</source>
        <translation>付出中...</translation>
    </message>
</context>
<context>
    <name>bitcoin-core</name>
    <message>
<<<<<<< HEAD
        <location filename="../bitcoinstrings.cpp" line="41"/>
        <source>Bitcoin version</source>
        <translation>位元幣版本</translation>
    </message>
    <message>
        <location filename="../bitcoinstrings.cpp" line="59"/>
        <source>Listen for connections on &lt;port&gt; (default: 8333 or testnet: 18333)</source>
        <translation>在通訊埠 &lt;port&gt; 聽候連線 (預設: 8333, 或若為測試網路: 18333)</translation>
    </message>
    <message>
        <location filename="../bitcoinstrings.cpp" line="109"/>
=======
        <location filename="../bitcoinstrings.cpp" line="72"/>
>>>>>>> 423cece2
        <source>Cannot obtain a lock on data directory %s.  Bitcoin is probably already running.</source>
        <translation>無法鎖定資料目錄 %s. 也許位元幣已經在執行了.</translation>
    </message>
    <message>
<<<<<<< HEAD
        <location filename="../bitcoinstrings.cpp" line="113"/>
=======
        <location filename="../bitcoinstrings.cpp" line="75"/>
>>>>>>> 423cece2
        <source>Loading addresses...</source>
        <translation>載入位址中...</translation>
    </message>
    <message>
<<<<<<< HEAD
        <location filename="../bitcoinstrings.cpp" line="115"/>
        <source>Loading block index...</source>
        <translation>載入區塊索引中...</translation>
    </message>
    <message>
        <location filename="../bitcoinstrings.cpp" line="117"/>
        <source>Loading wallet...</source>
        <translation>載入錢包中...</translation>
    </message>
    <message>
        <location filename="../bitcoinstrings.cpp" line="53"/>
        <source>Specify data directory</source>
        <translation>指定資料目錄
</translation>
    </message>
    <message>
        <location filename="../bitcoinstrings.cpp" line="48"/>
        <source>Specify pid file (default: bitcoind.pid)</source>
        <translation>指定行程識別碼檔案 (預設: bitcoind.pid)
</translation>
    </message>
    <message>
        <location filename="../bitcoinstrings.cpp" line="126"/>
        <source>Done loading</source>
        <translation>載入完成</translation>
    </message>
    <message>
        <location filename="../bitcoinstrings.cpp" line="67"/>
        <source>Threshold for disconnecting misbehaving peers (default: 100)</source>
        <translation>與亂搞的節點斷線的臨界值 (預設: 100)</translation>
    </message>
    <message>
        <location filename="../bitcoinstrings.cpp" line="42"/>
        <source>Usage:</source>
        <translation>用法:</translation>
    </message>
    <message>
        <location filename="../bitcoinstrings.cpp" line="123"/>
        <source>Cannot initialize keypool</source>
        <translation>無法將密鑰池初始化</translation>
    </message>
    <message>
        <location filename="../bitcoinstrings.cpp" line="124"/>
        <source>Cannot write default address</source>
        <translation>無法寫入預設位址</translation>
    </message>
    <message>
        <location filename="../bitcoinstrings.cpp" line="43"/>
        <source>Send command to -server or bitcoind</source>
        <translation>送指令至 -server 或 bitcoind
</translation>
=======
        <location filename="../bitcoinstrings.cpp" line="8"/>
        <source>Bitcoin version</source>
        <translation>位元幣版本</translation>
    </message>
    <message>
        <location filename="../bitcoinstrings.cpp" line="77"/>
        <source>Loading block index...</source>
        <translation>載入區塊索引中...</translation>
    </message>
    <message>
        <location filename="../bitcoinstrings.cpp" line="87"/>
        <source>Rescanning...</source>
        <translation>重新掃描中...</translation>
>>>>>>> 423cece2
    </message>
    <message>
        <location filename="../bitcoinstrings.cpp" line="46"/>
        <source>Options:</source>
        <translation>選項:
</translation>
    </message>
    <message>
<<<<<<< HEAD
        <location filename="../bitcoinstrings.cpp" line="47"/>
        <source>Specify configuration file (default: bitcoin.conf)</source>
        <translation>指定設定檔 (預設: bitcoin.conf)
</translation>
    </message>
    <message>
        <location filename="../bitcoinstrings.cpp" line="49"/>
        <source>Generate coins</source>
        <translation>生產位元幣
</translation>
    </message>
    <message>
        <location filename="../bitcoinstrings.cpp" line="61"/>
        <source>Add a node to connect to and attempt to keep the connection open</source>
        <translation>加入一個要連線的節線, 並試著保持對它的連線暢通</translation>
    </message>
    <message>
        <location filename="../bitcoinstrings.cpp" line="63"/>
        <source>Find peers using internet relay chat (default: 0)</source>
        <translation>是否使用網際網路中繼聊天(IRC)來找節點 (預設: 0)</translation>
=======
        <location filename="../bitcoinstrings.cpp" line="11"/>
        <source>List commands</source>
        <translation>列出指令
</translation>
>>>>>>> 423cece2
    </message>
    <message>
        <location filename="../bitcoinstrings.cpp" line="119"/>
        <source>Error loading wallet.dat: Wallet requires newer version of Bitcoin</source>
        <translation>載入檔案 wallet.dat 失敗: 此錢包需要新版的 Bitcoin</translation>
    </message>
    <message>
<<<<<<< HEAD
        <location filename="../bitcoinstrings.cpp" line="121"/>
        <source>Error loading wallet.dat</source>
        <translation>載入檔案 wallet.dat 失敗</translation>
    </message>
    <message>
        <location filename="../bitcoinstrings.cpp" line="122"/>
        <source>Cannot downgrade wallet</source>
        <translation>無法將錢包格式降級</translation>
=======
        <location filename="../bitcoinstrings.cpp" line="27"/>
        <source>Add a node to connect to and attempt to keep the connection open</source>
        <translation>加入一個要連線的節線, 並試著保持對它的連線暢通</translation>
    </message>
    <message>
        <location filename="../bitcoinstrings.cpp" line="34"/>
        <source>Number of seconds to keep misbehaving peers from reconnecting (default: 86400)</source>
        <translation>避免與亂搞的節點連線的秒數 (預設: 86400)</translation>
    </message>
    <message>
        <location filename="../bitcoinstrings.cpp" line="33"/>
        <source>Threshold for disconnecting misbehaving peers (default: 100)</source>
        <translation>與亂搞的節點斷線的臨界值 (預設: 100)</translation>
>>>>>>> 423cece2
    </message>
    <message>
        <location filename="../bitcoinstrings.cpp" line="54"/>
        <source>Set database cache size in megabytes (default: 25)</source>
        <translation>設定資料庫快取大小為多少百萬位元組(MB, 預設: 25)</translation>
    </message>
    <message>
<<<<<<< HEAD
        <location filename="../bitcoinstrings.cpp" line="83"/>
        <source>Send trace/debug info to console instead of debug.log file</source>
        <translation>輸出追蹤或除錯資訊至終端機, 而非 debug.log 檔案</translation>
    </message>
    <message>
        <location filename="../bitcoinstrings.cpp" line="77"/>
        <source>Fee per KB to add to transactions you send</source>
        <translation>交易付款時每 KB 的交易手續費</translation>
    </message>
    <message>
        <location filename="../bitcoinstrings.cpp" line="55"/>
        <source>Set database disk log size in megabytes (default: 100)</source>
        <translation>設定資料庫的磁碟紀錄大小為多少百萬位元組(MB, 預設: 100)</translation>
=======
        <location filename="../bitcoinstrings.cpp" line="41"/>
        <source>Fee per KB to add to transactions you send</source>
        <translation>交易付款時每 KB 的交易手續費</translation>
>>>>>>> 423cece2
    </message>
    <message>
        <location filename="../bitcoinstrings.cpp" line="85"/>
        <source>Username for JSON-RPC connections</source>
        <translation>JSON-RPC 連線使用者名稱</translation>
    </message>
    <message>
<<<<<<< HEAD
        <location filename="../bitcoinstrings.cpp" line="86"/>
=======
        <location filename="../bitcoinstrings.cpp" line="47"/>
        <source>Send trace/debug info to console instead of debug.log file</source>
        <translation>輸出追蹤或除錯資訊至終端機, 而非 debug.log 檔案</translation>
    </message>
    <message>
        <location filename="../bitcoinstrings.cpp" line="50"/>
>>>>>>> 423cece2
        <source>Password for JSON-RPC connections</source>
        <translation>JSON-RPC 連線密碼</translation>
    </message>
    <message>
<<<<<<< HEAD
        <location filename="../bitcoinstrings.cpp" line="87"/>
        <source>Listen for JSON-RPC connections on &lt;port&gt; (default: 8332)</source>
        <translation>在通訊埠 &lt;port&gt; 聽候 JSON-RPC 連線 (預設: 8332)</translation>
=======
        <location filename="../bitcoinstrings.cpp" line="48"/>
        <source>Send trace/debug info to debugger</source>
        <translation>輸出追蹤或除錯資訊給除錯器</translation>
>>>>>>> 423cece2
    </message>
    <message>
        <location filename="../bitcoinstrings.cpp" line="88"/>
        <source>Allow JSON-RPC connections from specified IP address</source>
        <translation>只允許從指定網路位址來的 JSON-RPC 連線</translation>
    </message>
    <message>
<<<<<<< HEAD
        <location filename="../bitcoinstrings.cpp" line="89"/>
=======
        <location filename="../bitcoinstrings.cpp" line="91"/>
        <source>Warning: -paytxfee is set very high.  This is the transaction fee you will pay if you send a transaction.</source>
        <translation>警告: -paytxfee 設定得很高. 這是當你交易付款時所要支付的手續費.</translation>
    </message>
    <message>
        <location filename="../bitcoinstrings.cpp" line="53"/>
>>>>>>> 423cece2
        <source>Send commands to node running on &lt;ip&gt; (default: 127.0.0.1)</source>
        <translation>送指令給在 &lt;ip&gt; 的節點 (預設: 127.0.0.1)
</translation>
    </message>
    <message>
        <location filename="../bitcoinstrings.cpp" line="95"/>
<<<<<<< HEAD
=======
        <source>Warning: Disk space is low</source>
        <translation>警告: 磁碟空間很少</translation>
    </message>
    <message>
        <location filename="../bitcoinstrings.cpp" line="54"/>
        <source>Execute command when the best block changes (%s in cmd is replaced by block hash)</source>
        <translation>當最新區塊改變時所要執行的指令 (指令中的 %s 會被取代為區塊的雜湊值)</translation>
    </message>
    <message>
        <location filename="../bitcoinstrings.cpp" line="57"/>
        <source>Upgrade wallet to latest format</source>
        <translation>將錢包升級成最新的格式</translation>
    </message>
    <message>
        <location filename="../bitcoinstrings.cpp" line="59"/>
>>>>>>> 423cece2
        <source>Rescan the block chain for missing wallet transactions</source>
        <translation>重新掃描區塊鎖鏈, 以尋找錢包所遺漏的交易.</translation>
    </message>
    <message>
<<<<<<< HEAD
        <location filename="../bitcoinstrings.cpp" line="101"/>
        <source>Use OpenSSL (https) for JSON-RPC connections</source>
        <translation>使用 OpenSSL (https) 於JSON-RPC 連線
</translation>
    </message>
    <message>
        <location filename="../bitcoinstrings.cpp" line="102"/>
        <source>Server certificate file (default: server.cert)</source>
        <translation>伺服器憑證檔 (預設: server.cert)
</translation>
    </message>
    <message>
        <location filename="../bitcoinstrings.cpp" line="103"/>
        <source>Server private key (default: server.pem)</source>
        <translation>伺服器密鑰檔 (預設: server.pem)
</translation>
    </message>
    <message>
        <location filename="../bitcoinstrings.cpp" line="104"/>
        <source>Acceptable ciphers (default: TLSv1+HIGH:!SSLv2:!aNULL:!eNULL:!AH:!3DES:@STRENGTH)</source>
        <translation>可以接受的加密法 (預設: TLSv1+HIGH:!SSLv2:!aNULL:!eNULL:!AH:!3DES:@STRENGTH)
</translation>
    </message>
    <message>
        <location filename="../bitcoinstrings.cpp" line="107"/>
        <source>This help message</source>
        <translation>此協助訊息
</translation>
    </message>
    <message>
        <location filename="../bitcoinstrings.cpp" line="108"/>
        <source>Usage</source>
        <translation>用法</translation>
    </message>
    <message>
        <location filename="../bitcoinstrings.cpp" line="116"/>
        <source>Error loading blkindex.dat</source>
        <translation>載入 blkindex.dat 失敗</translation>
    </message>
    <message>
        <location filename="../bitcoinstrings.cpp" line="127"/>
        <source>Invalid -proxy address</source>
        <translation>無效的 -proxy 位址</translation>
    </message>
    <message>
        <location filename="../bitcoinstrings.cpp" line="128"/>
        <source>Invalid amount for -paytxfee=&lt;amount&gt;</source>
        <translation>-paytxfee=&lt;金額&gt; 中的金額無效</translation>
    </message>
    <message>
        <location filename="../bitcoinstrings.cpp" line="129"/>
        <source>Warning: -paytxfee is set very high.  This is the transaction fee you will pay if you send a transaction.</source>
        <translation>警告: -paytxfee 設定得很高. 這是當你交易付款時所要支付的手續費.</translation>
    </message>
    <message>
        <location filename="../bitcoinstrings.cpp" line="132"/>
        <source>Error: CreateThread(StartNode) failed</source>
        <translation>錯誤: CreateThread(StartNode) 失敗</translation>
    </message>
    <message>
        <location filename="../bitcoinstrings.cpp" line="51"/>
        <source>Start minimized</source>
        <translation>啓動時最小化
</translation>
    </message>
    <message>
        <location filename="../bitcoinstrings.cpp" line="57"/>
        <source>Connect through socks4 proxy</source>
        <translation>透過 socks4 代理伺服器連線
</translation>
    </message>
    <message>
        <location filename="../bitcoinstrings.cpp" line="71"/>
        <source>Maximum per-connection receive buffer, &lt;n&gt;*1000 bytes (default: 10000)</source>
        <translation>每個連線的接收緩衝區大小上限為 &lt;n&gt;*1000 位元組 (預設: 10000)</translation>
    </message>
    <message>
        <location filename="../bitcoinstrings.cpp" line="72"/>
        <source>Maximum per-connection send buffer, &lt;n&gt;*1000 bytes (default: 10000)</source>
        <translation>每個連線的傳送緩衝區大小上限為 &lt;n&gt;*1000 位元組 (預設: 10000)</translation>
    </message>
    <message>
        <location filename="../bitcoinstrings.cpp" line="98"/>
        <source>
SSL options: (see the Bitcoin Wiki for SSL setup instructions)</source>
        <translation>
SSL 選項: (SSL 設定程序請見 Bitcoin Wiki)
</translation>
    </message>
    <message>
        <location filename="../bitcoinstrings.cpp" line="81"/>
        <source>Output extra debugging information</source>
        <translation>輸出額外的除錯資訊</translation>
    </message>
    <message>
        <location filename="../bitcoinstrings.cpp" line="125"/>
        <source>Rescanning...</source>
        <translation>重新掃描中...</translation>
    </message>
    <message>
        <location filename="../bitcoinstrings.cpp" line="45"/>
        <source>Get help for a command</source>
        <translation>取得指令說明
</translation>
    </message>
    <message>
        <location filename="../bitcoinstrings.cpp" line="133"/>
        <source>Unable to bind to port %d on this computer.  Bitcoin is probably already running.</source>
        <translation>無法與這台電腦上的通訊埠 %d 連結. 也許 Bitcoin 已經在執行了.</translation>
    </message>
    <message>
        <location filename="../bitcoinstrings.cpp" line="38"/>
        <source>Warning: Please check that your computer&apos;s date and time are correct.  If your clock is wrong Bitcoin will not work properly.</source>
        <translation>警告: 請檢查電腦時間日期是否正確. 位元幣無法在時鐘不準的情況下正常運作.</translation>
    </message>
    <message>
        <location filename="../bitcoinstrings.cpp" line="44"/>
        <source>List commands</source>
        <translation>列出指令
</translation>
    </message>
    <message>
        <location filename="../bitcoinstrings.cpp" line="20"/>
        <source>Warning: Disk space is low</source>
        <translation>警告: 磁碟空間很少</translation>
    </message>
    <message>
        <location filename="../bitcoinstrings.cpp" line="22"/>
        <source>%s, you must set a rpcpassword in the configuration file:
 %s
It is recommended you use the following random password:
rpcuser=bitcoinrpc
rpcpassword=%s
(you do not need to remember this password)
If the file does not exist, create it with owner-readable-only file permissions.
</source>
        <translation>%s, 你必須在下列設定檔中設定 RPC 密碼(rpcpassword):
%s
建議你使用下列的隨機產生密碼:
rpcuser=bitcoinrpc
rpcpassword=%s
(你不用記住這個密碼)
如果這個檔案還不存在, 請在新增時, 設定檔案權限為&quot;只有主人才能讀取&quot;.
</translation>
    </message>
    <message>
        <location filename="../bitcoinstrings.cpp" line="50"/>
        <source>Don&apos;t generate coins</source>
        <translation>不生產位元幣
</translation>
    </message>
    <message>
        <location filename="../bitcoinstrings.cpp" line="52"/>
        <source>Show splash screen on startup (default: 1)</source>
        <translation>顯示啓動畫面 (預設: 1)</translation>
    </message>
    <message>
        <location filename="../bitcoinstrings.cpp" line="56"/>
        <source>Specify connection timeout (in milliseconds)</source>
        <translation>指定連線逾時時間 (毫秒)
</translation>
    </message>
    <message>
        <location filename="../bitcoinstrings.cpp" line="58"/>
        <source>Allow DNS lookups for addnode and connect</source>
        <translation>允許 addnode 和 connect 時做域名解析
</translation>
    </message>
    <message>
        <location filename="../bitcoinstrings.cpp" line="75"/>
        <source>Detach block and address databases. Increases shutdown time (default: 0)</source>
        <translation>卸載區塊與位址的資料庫. 會延長關閉時間 (預設: 0)</translation>
    </message>
    <message>
        <location filename="../bitcoinstrings.cpp" line="60"/>
        <source>Maintain at most &lt;n&gt; connections to peers (default: 125)</source>
        <translation>維持與節點連線數的上限為 &lt;n&gt; 個 (預設: 125)</translation>
    </message>
    <message>
        <location filename="../bitcoinstrings.cpp" line="14"/>
        <source>Error: The transaction was rejected.  This might happen if some of the coins in your wallet were already spent, such as if you used a copy of wallet.dat and coins were spent in the copy but not marked as spent here.</source>
        <translation>錯誤: 交易被拒絕. 有時候會發生這種錯誤, 是因為你錢包中的一些錢已經被花掉了. 比如說你複製了錢包檔 wallet.dat, 然後用複製的錢包花掉了錢, 你現在所用的原來的錢包中卻沒有該筆交易紀錄.</translation>
    </message>
    <message>
        <location filename="../bitcoinstrings.cpp" line="62"/>
        <source>Connect only to the specified node</source>
        <translation>只連線至指定節點
</translation>
    </message>
    <message>
        <location filename="../bitcoinstrings.cpp" line="64"/>
        <source>Accept connections from outside (default: 1)</source>
        <translation type="unfinished">是否接受外來連線 (預設: 1)</translation>
    </message>
    <message>
        <location filename="../bitcoinstrings.cpp" line="9"/>
        <source>Error: This transaction requires a transaction fee of at least %s because of its amount, complexity, or use of recently received funds  </source>
        <translation>錯誤: 這筆交易需要至少 %s 的手續費, 因為它的金額太大, 或複雜度太高, 或是使用了最近才剛收到的款項 </translation>
    </message>
    <message>
        <location filename="../bitcoinstrings.cpp" line="65"/>
        <source>Set language, for example &quot;de_DE&quot; (default: system locale)</source>
        <translation>設定語言, 比如說 &quot;de_DE&quot; (預設: 系統語系)</translation>
=======
        <location filename="../bitcoinstrings.cpp" line="10"/>
        <source>Send command to -server or bitcoind</source>
        <translation>送指令至 -server 或 bitcoind
</translation>
    </message>
    <message>
        <location filename="../bitcoinstrings.cpp" line="60"/>
        <source>How many blocks to check at startup (default: 2500, 0 = all)</source>
        <translation>啓動時檢查多少區塊 (預設: 2500, 0 表示全部)</translation>
    </message>
    <message>
        <location filename="../bitcoinstrings.cpp" line="61"/>
        <source>How thorough the block verification is (0-6, default: 1)</source>
        <translation>區塊檢查的仔細程度 (0 至 6, 預設: 1)</translation>
    </message>
    <message>
        <location filename="../bitcoinstrings.cpp" line="44"/>
        <source>Use the test network</source>
        <translation>使用測試網路
</translation>
    </message>
    <message>
        <location filename="../bitcoinstrings.cpp" line="46"/>
        <source>Prepend debug output with timestamp</source>
        <translation>在除錯輸出內容前附加時間</translation>
    </message>
    <message>
        <location filename="../bitcoinstrings.cpp" line="58"/>
        <source>Set key pool size to &lt;n&gt; (default: 100)</source>
        <translation>設定密鑰池大小為 &lt;n&gt; (預設: 100)
</translation>
    </message>
    <message>
        <location filename="../bitcoinstrings.cpp" line="32"/>
        <source>Find peers using DNS lookup (default: 1)</source>
        <translation>是否允許在找節點時使用域名查詢 (預設: 1)</translation>
    </message>
    <message>
        <location filename="../bitcoinstrings.cpp" line="30"/>
        <source>Accept connections from outside (default: 1)</source>
        <translation type="unfinished">是否接受外來連線 (預設: 1)</translation>
    </message>
    <message>
        <location filename="../bitcoinstrings.cpp" line="31"/>
        <source>Set language, for example &quot;de_DE&quot; (default: system locale)</source>
        <translation>設定語言, 比如說 &quot;de_DE&quot; (預設: 系統語系)</translation>
    </message>
    <message>
        <location filename="../bitcoinstrings.cpp" line="37"/>
        <source>Maximum per-connection receive buffer, &lt;n&gt;*1000 bytes (default: 10000)</source>
        <translation>每個連線的接收緩衝區大小上限為 &lt;n&gt;*1000 位元組 (預設: 10000)</translation>
    </message>
    <message>
        <location filename="../bitcoinstrings.cpp" line="38"/>
        <source>Maximum per-connection send buffer, &lt;n&gt;*1000 bytes (default: 10000)</source>
        <translation>每個連線的傳送緩衝區大小上限為 &lt;n&gt;*1000 位元組 (預設: 10000)</translation>
    </message>
    <message>
        <location filename="../bitcoinstrings.cpp" line="40"/>
        <source>Use Universal Plug and Play to map the listening port (default: 0)</source>
        <translation type="unfinished">是否使用通用即插即用(UPnP)協定來設定聽候連線的通訊埠 (預設: 0)</translation>
    </message>
    <message>
        <location filename="../bitcoinstrings.cpp" line="45"/>
        <source>Output extra debugging information</source>
        <translation>輸出額外的除錯資訊</translation>
    </message>
    <message>
        <location filename="../bitcoinstrings.cpp" line="62"/>
        <source>
SSL options: (see the Bitcoin Wiki for SSL setup instructions)</source>
        <translation>
SSL 選項: (SSL 設定程序請見 Bitcoin Wiki)
</translation>
    </message>
    <message>
        <location filename="../bitcoinstrings.cpp" line="9"/>
        <source>Usage:</source>
        <translation>用法:</translation>
    </message>
    <message>
        <location filename="../bitcoinstrings.cpp" line="89"/>
        <source>Invalid -proxy address</source>
        <translation>無效的 -proxy 位址</translation>
    </message>
    <message>
        <location filename="../bitcoinstrings.cpp" line="90"/>
        <source>Invalid amount for -paytxfee=&lt;amount&gt;</source>
        <translation>-paytxfee=&lt;金額&gt; 中的金額無效</translation>
    </message>
    <message>
        <location filename="../bitcoinstrings.cpp" line="79"/>
        <source>Loading wallet...</source>
        <translation>載入錢包中...</translation>
    </message>
    <message>
        <location filename="../bitcoinstrings.cpp" line="88"/>
        <source>Done loading</source>
        <translation>載入完成</translation>
    </message>
    <message>
        <location filename="../bitcoinstrings.cpp" line="94"/>
        <source>Error: CreateThread(StartNode) failed</source>
        <translation>錯誤: CreateThread(StartNode) 失敗</translation>
    </message>
    <message>
        <location filename="../bitcoinstrings.cpp" line="96"/>
        <source>Unable to bind to port %d on this computer.  Bitcoin is probably already running.</source>
        <translation>無法與這台電腦上的通訊埠 %d 連結. 也許 Bitcoin 已經在執行了.</translation>
    </message>
    <message>
        <location filename="../bitcoinstrings.cpp" line="102"/>
        <source>beta</source>
        <translation>公測版</translation>
    </message>
    <message>
        <location filename="../bitcoinstrings.cpp" line="86"/>
        <source>Cannot write default address</source>
        <translation>無法寫入預設位址</translation>
    </message>
    <message>
        <location filename="../bitcoinstrings.cpp" line="99"/>
        <source>Warning: Please check that your computer&apos;s date and time are correct.  If your clock is wrong Bitcoin will not work properly.</source>
        <translation>警告: 請檢查電腦時間日期是否正確. 位元幣無法在時鐘不準的情況下正常運作.</translation>
    </message>
    <message>
        <location filename="../bitcoinstrings.cpp" line="76"/>
        <source>Error loading addr.dat</source>
        <translation>載入 addr.dat 失敗</translation>
    </message>
    <message>
        <location filename="../bitcoinstrings.cpp" line="78"/>
        <source>Error loading blkindex.dat</source>
        <translation>載入 blkindex.dat 失敗</translation>
    </message>
    <message>
        <location filename="../bitcoinstrings.cpp" line="80"/>
        <source>Error loading wallet.dat: Wallet corrupted</source>
        <translation>載入檔案 wallet.dat 失敗: 錢包壞掉了</translation>
    </message>
    <message>
        <location filename="../bitcoinstrings.cpp" line="82"/>
        <source>Wallet needed to be rewritten: restart Bitcoin to complete</source>
        <translation>錢包需要重寫: 請重啟位元幣來完成</translation>
    </message>
    <message>
        <location filename="../bitcoinstrings.cpp" line="83"/>
        <source>Error loading wallet.dat</source>
        <translation>載入檔案 wallet.dat 失敗</translation>
    </message>
    <message>
        <location filename="../bitcoinstrings.cpp" line="84"/>
        <source>Cannot downgrade wallet</source>
        <translation>無法將錢包格式降級</translation>
    </message>
    <message>
        <location filename="../bitcoinstrings.cpp" line="85"/>
        <source>Cannot initialize keypool</source>
        <translation>無法將密鑰池初始化</translation>
    </message>
    <message>
        <location filename="../bitcoinstrings.cpp" line="12"/>
        <source>Get help for a command</source>
        <translation>取得指令說明
</translation>
    </message>
    <message>
        <location filename="../bitcoinstrings.cpp" line="13"/>
        <source>Options:</source>
        <translation>選項:
</translation>
    </message>
    <message>
        <location filename="../bitcoinstrings.cpp" line="14"/>
        <source>Specify configuration file (default: bitcoin.conf)</source>
        <translation>指定設定檔 (預設: bitcoin.conf)
</translation>
    </message>
    <message>
        <location filename="../bitcoinstrings.cpp" line="15"/>
        <source>Specify pid file (default: bitcoind.pid)</source>
        <translation>指定行程識別碼檔案 (預設: bitcoind.pid)
</translation>
>>>>>>> 423cece2
    </message>
    <message>
        <location filename="../bitcoinstrings.cpp" line="66"/>
        <source>Find peers using DNS lookup (default: 1)</source>
        <translation>是否允許在找節點時使用域名查詢 (預設: 1)</translation>
    </message>
    <message>
<<<<<<< HEAD
        <location filename="../bitcoinstrings.cpp" line="68"/>
        <source>Number of seconds to keep misbehaving peers from reconnecting (default: 86400)</source>
        <translation>避免與亂搞的節點連線的秒數 (預設: 86400)</translation>
    </message>
    <message>
        <location filename="../bitcoinstrings.cpp" line="73"/>
        <source>Use Universal Plug and Play to map the listening port (default: 1)</source>
        <translation type="unfinished">是否使用通用即插即用(UPnP)協定來設定聽候連線的通訊埠 (預設: 1)</translation>
    </message>
    <message>
        <location filename="../bitcoinstrings.cpp" line="74"/>
        <source>Use Universal Plug and Play to map the listening port (default: 0)</source>
        <translation type="unfinished">是否使用通用即插即用(UPnP)協定來設定聽候連線的通訊埠 (預設: 0)</translation>
    </message>
    <message>
        <location filename="../bitcoinstrings.cpp" line="78"/>
        <source>Accept command line and JSON-RPC commands</source>
        <translation>接受命令列與 JSON-RPC 指令
</translation>
    </message>
    <message>
        <location filename="../bitcoinstrings.cpp" line="79"/>
        <source>Run in the background as a daemon and accept commands</source>
        <translation>以背景程式執行並接受指令</translation>
    </message>
    <message>
        <location filename="../bitcoinstrings.cpp" line="80"/>
        <source>Use the test network</source>
        <translation>使用測試網路
</translation>
    </message>
    <message>
        <location filename="../bitcoinstrings.cpp" line="82"/>
        <source>Prepend debug output with timestamp</source>
        <translation>在除錯輸出內容前附加時間</translation>
=======
        <location filename="../bitcoinstrings.cpp" line="17"/>
        <source>Don&apos;t generate coins</source>
        <translation>不生產位元幣
</translation>
    </message>
    <message>
        <location filename="../bitcoinstrings.cpp" line="18"/>
        <source>Start minimized</source>
        <translation>啓動時最小化
</translation>
    </message>
    <message>
        <location filename="../bitcoinstrings.cpp" line="68"/>
        <source>Acceptable ciphers (default: TLSv1+HIGH:!SSLv2:!aNULL:!eNULL:!AH:!3DES:@STRENGTH)</source>
        <translation>可以接受的加密法 (預設: TLSv1+HIGH:!SSLv2:!aNULL:!eNULL:!AH:!3DES:@STRENGTH)
</translation>
>>>>>>> 423cece2
    </message>
    <message>
        <location filename="../bitcoinstrings.cpp" line="84"/>
        <source>Send trace/debug info to debugger</source>
        <translation>輸出追蹤或除錯資訊給除錯器</translation>
    </message>
    <message>
<<<<<<< HEAD
        <location filename="../bitcoinstrings.cpp" line="33"/>
        <source>You must set rpcpassword=&lt;password&gt; in the configuration file:
%s
If the file does not exist, create it with owner-readable-only file permissions.</source>
        <translation>你必須在下列設定檔中設定 RPC 密碼(rpcpassword=&lt;password&gt;):
%s
如果這個檔案還不存在, 請在新增時, 設定檔案權限為&quot;只有主人才能讀取&quot;.</translation>
    </message>
    <message>
        <location filename="../bitcoinstrings.cpp" line="90"/>
        <source>Execute command when the best block changes (%s in cmd is replaced by block hash)</source>
        <translation>當最新區塊改變時所要執行的指令 (指令中的 %s 會被取代為區塊的雜湊值)</translation>
    </message>
    <message>
        <location filename="../bitcoinstrings.cpp" line="93"/>
        <source>Upgrade wallet to latest format</source>
        <translation>將錢包升級成最新的格式</translation>
    </message>
    <message>
        <location filename="../bitcoinstrings.cpp" line="94"/>
        <source>Set key pool size to &lt;n&gt; (default: 100)</source>
        <translation>設定密鑰池大小為 &lt;n&gt; (預設: 100)
</translation>
    </message>
    <message>
        <location filename="../bitcoinstrings.cpp" line="96"/>
        <source>How many blocks to check at startup (default: 2500, 0 = all)</source>
        <translation>啓動時檢查多少區塊 (預設: 2500, 0 表示全部)</translation>
=======
        <location filename="../bitcoinstrings.cpp" line="20"/>
        <source>Specify data directory</source>
        <translation>指定資料目錄
</translation>
    </message>
    <message>
        <location filename="../bitcoinstrings.cpp" line="21"/>
        <source>Set database cache size in megabytes (default: 25)</source>
        <translation>設定資料庫快取大小為多少百萬位元組(MB, 預設: 25)</translation>
    </message>
    <message>
        <location filename="../bitcoinstrings.cpp" line="22"/>
        <source>Specify connection timeout (in milliseconds)</source>
        <translation>指定連線逾時時間 (毫秒)
</translation>
    </message>
    <message>
        <location filename="../bitcoinstrings.cpp" line="23"/>
        <source>Connect through socks4 proxy</source>
        <translation>透過 socks4 代理伺服器連線
</translation>
    </message>
    <message>
        <location filename="../bitcoinstrings.cpp" line="24"/>
        <source>Allow DNS lookups for addnode and connect</source>
        <translation>允許 addnode 和 connect 時做域名解析
</translation>
    </message>
    <message>
        <location filename="../bitcoinstrings.cpp" line="25"/>
        <source>Listen for connections on &lt;port&gt; (default: 8333 or testnet: 18333)</source>
        <translation>在通訊埠 &lt;port&gt; 聽候連線 (預設: 8333, 或若為測試網路: 18333)</translation>
    </message>
    <message>
        <location filename="../bitcoinstrings.cpp" line="28"/>
        <source>Connect only to the specified node</source>
        <translation>只連線至指定節點
</translation>
    </message>
    <message>
        <location filename="../bitcoinstrings.cpp" line="29"/>
        <source>Find peers using internet relay chat (default: 0)</source>
        <translation>是否使用網際網路中繼聊天(IRC)來找節點 (預設: 0)</translation>
>>>>>>> 423cece2
    </message>
    <message>
        <location filename="../bitcoinstrings.cpp" line="97"/>
        <source>How thorough the block verification is (0-6, default: 1)</source>
        <translation>區塊檢查的仔細程度 (0 至 6, 預設: 1)</translation>
    </message>
    <message>
<<<<<<< HEAD
        <location filename="../bitcoinstrings.cpp" line="32"/>
        <source>An error occurred while setting up the RPC port %i for listening: %s</source>
        <translation>設定聽候 RPC 連線的通訊埠 %i 時發生錯誤: %s</translation>
    </message>
    <message>
        <location filename="../bitcoinstrings.cpp" line="112"/>
        <source>Bitcoin</source>
        <translation>位元幣</translation>
    </message>
    <message>
        <location filename="../bitcoinstrings.cpp" line="114"/>
        <source>Error loading addr.dat</source>
        <translation>載入 addr.dat 失敗</translation>
    </message>
    <message>
        <location filename="../bitcoinstrings.cpp" line="118"/>
        <source>Error loading wallet.dat: Wallet corrupted</source>
        <translation>載入檔案 wallet.dat 失敗: 錢包壞掉了</translation>
    </message>
    <message>
        <location filename="../bitcoinstrings.cpp" line="120"/>
        <source>Wallet needed to be rewritten: restart Bitcoin to complete</source>
        <translation>錢包需要重寫: 請重啟位元幣來完成</translation>
    </message>
    <message>
        <location filename="../bitcoinstrings.cpp" line="31"/>
        <source>Error</source>
        <translation>錯誤</translation>
    </message>
    <message>
        <location filename="../bitcoinstrings.cpp" line="12"/>
        <source>Error: Transaction creation failed  </source>
        <translation>錯誤: 交易產生失敗</translation>
    </message>
    <message>
        <location filename="../bitcoinstrings.cpp" line="8"/>
        <source>Error: Wallet locked, unable to create transaction  </source>
        <translation>錯誤: 錢包被上鎖了, 無法產生新的交易 </translation>
    </message>
    <message>
        <location filename="../bitcoinstrings.cpp" line="19"/>
        <source>Insufficient funds</source>
        <translation>累積金額不足</translation>
    </message>
    <message>
        <location filename="../bitcoinstrings.cpp" line="18"/>
        <source>Invalid amount</source>
        <translation>無效的金額</translation>
    </message>
    <message>
        <location filename="../bitcoinstrings.cpp" line="13"/>
        <source>Sending...</source>
        <translation>付出中...</translation>
    </message>
    <message>
        <location filename="../bitcoinstrings.cpp" line="21"/>
        <source>To use the %s option</source>
        <translation>為了要使用 %s 選項</translation>
=======
        <location filename="../bitcoinstrings.cpp" line="49"/>
        <source>Username for JSON-RPC connections</source>
        <translation>JSON-RPC 連線使用者名稱</translation>
    </message>
    <message>
        <location filename="../bitcoinstrings.cpp" line="51"/>
        <source>Listen for JSON-RPC connections on &lt;port&gt; (default: 8332)</source>
        <translation>在通訊埠 &lt;port&gt; 聽候 JSON-RPC 連線 (預設: 8332)</translation>
    </message>
    <message>
        <location filename="../bitcoinstrings.cpp" line="65"/>
        <source>Use OpenSSL (https) for JSON-RPC connections</source>
        <translation>使用 OpenSSL (https) 於JSON-RPC 連線
</translation>
    </message>
    <message>
        <location filename="../bitcoinstrings.cpp" line="66"/>
        <source>Server certificate file (default: server.cert)</source>
        <translation>伺服器憑證檔 (預設: server.cert)
</translation>
    </message>
    <message>
        <location filename="../bitcoinstrings.cpp" line="67"/>
        <source>Server private key (default: server.pem)</source>
        <translation>伺服器密鑰檔 (預設: server.pem)
</translation>
    </message>
    <message>
        <location filename="../bitcoinstrings.cpp" line="71"/>
        <source>This help message</source>
        <translation>此協助訊息
</translation>
>>>>>>> 423cece2
    </message>
</context>
</TS><|MERGE_RESOLUTION|>--- conflicted
+++ resolved
@@ -55,16 +55,21 @@
         <translation>產生新位址</translation>
     </message>
     <message>
+        <location filename="../forms/addressbookpage.ui" line="113"/>
+        <source>&amp;Delete</source>
+        <translation>刪除</translation>
+    </message>
+    <message>
+        <location filename="../forms/addressbookpage.ui" line="71"/>
+        <source>Copy the currently selected address to the system clipboard</source>
+        <translation>複製目前選取的位址到系統剪貼簿</translation>
+    </message>
+    <message>
         <location filename="../forms/addressbookpage.ui" line="60"/>
         <source>&amp;New Address...</source>
         <translation>新位址...</translation>
     </message>
     <message>
-        <location filename="../forms/addressbookpage.ui" line="71"/>
-        <source>Copy the currently selected address to the system clipboard</source>
-        <translation>複製目前選取的位址到系統剪貼簿</translation>
-    </message>
-    <message>
         <location filename="../forms/addressbookpage.ui" line="74"/>
         <source>&amp;Copy to Clipboard</source>
         <translation>複製到剪貼簿</translation>
@@ -73,109 +78,62 @@
         <location filename="../forms/addressbookpage.ui" line="85"/>
         <source>Show &amp;QR Code</source>
         <translation>顯示 &amp;QR 條碼</translation>
-<<<<<<< HEAD
+    </message>
+    <message>
+        <location filename="../forms/addressbookpage.ui" line="110"/>
+        <source>Delete the currently selected address from the list. Only sending addresses can be deleted.</source>
+        <translation>從列表中刪除目前選取的位址. 只能夠刪除付款位址.</translation>
+    </message>
+    <message>
+        <location filename="../forms/addressbookpage.ui" line="99"/>
+        <source>&amp;Sign Message</source>
+        <translation>簽署訊息</translation>
     </message>
     <message>
         <location filename="../forms/addressbookpage.ui" line="96"/>
         <source>Sign a message to prove you own this address</source>
         <translation>簽署一則訊息來證明你擁有這個位址</translation>
-=======
->>>>>>> 423cece2
-    </message>
-    <message>
-        <location filename="../forms/addressbookpage.ui" line="99"/>
-        <source>&amp;Sign Message</source>
-        <translation>簽署訊息</translation>
-    </message>
-    <message>
-<<<<<<< HEAD
-        <location filename="../forms/addressbookpage.ui" line="110"/>
-        <source>Delete the currently selected address from the list. Only sending addresses can be deleted.</source>
-        <translation>從列表中刪除目前選取的位址. 只能夠刪除付款位址.</translation>
-=======
-        <location filename="../addressbookpage.cpp" line="292"/>
+    </message>
+    <message>
+        <location filename="../addressbookpage.cpp" line="299"/>
         <source>Error exporting</source>
         <translation>資料匯出有誤</translation>
     </message>
     <message>
-        <location filename="../forms/addressbookpage.ui" line="113"/>
-        <source>&amp;Delete</source>
+        <location filename="../addressbookpage.cpp" line="65"/>
+        <source>Copy address</source>
+        <translation>複製位址</translation>
+    </message>
+    <message>
+        <location filename="../addressbookpage.cpp" line="66"/>
+        <source>Copy label</source>
+        <translation>複製標記</translation>
+    </message>
+    <message>
+        <location filename="../addressbookpage.cpp" line="67"/>
+        <source>Edit</source>
+        <translation>編輯</translation>
+    </message>
+    <message>
+        <location filename="../addressbookpage.cpp" line="68"/>
+        <source>Delete</source>
         <translation>刪除</translation>
->>>>>>> 423cece2
-    </message>
-    <message>
-        <location filename="../forms/addressbookpage.ui" line="113"/>
-        <source>&amp;Delete</source>
-        <translation>刪除</translation>
-    </message>
-    <message>
-<<<<<<< HEAD
+    </message>
+    <message>
+        <location filename="../addressbookpage.cpp" line="285"/>
+        <source>Export Address Book Data</source>
+        <translation>匯出位址簿資料</translation>
+    </message>
+    <message>
+        <location filename="../addressbookpage.cpp" line="286"/>
+        <source>Comma separated file (*.csv)</source>
+        <translation>逗號區隔資料檔 (*.csv)</translation>
+    </message>
+    <message>
         <location filename="../addressbookpage.cpp" line="299"/>
         <source>Could not write to file %1.</source>
         <translation>無法寫入檔案 %1.</translation>
-=======
-        <location filename="../forms/addressbookpage.ui" line="110"/>
-        <source>Delete the currently selected address from the list. Only sending addresses can be deleted.</source>
-        <translation>從列表中刪除目前選取的位址. 只能夠刪除付款位址.</translation>
-    </message>
-    <message>
-        <location filename="../addressbookpage.cpp" line="61"/>
-        <source>Copy address</source>
-        <translation>複製位址</translation>
->>>>>>> 423cece2
-    </message>
-    <message>
-        <location filename="../addressbookpage.cpp" line="66"/>
-        <source>Copy label</source>
-        <translation>複製標記</translation>
-    </message>
-    <message>
-        <location filename="../addressbookpage.cpp" line="65"/>
-        <source>Copy address</source>
-        <translation>複製位址</translation>
-    </message>
-    <message>
-        <location filename="../addressbookpage.cpp" line="67"/>
-        <source>Edit</source>
-        <translation>編輯</translation>
-    </message>
-    <message>
-<<<<<<< HEAD
-        <location filename="../addressbookpage.cpp" line="68"/>
-        <source>Delete</source>
-        <translation>刪除</translation>
-    </message>
-    <message>
-        <location filename="../addressbookpage.cpp" line="299"/>
-        <source>Error exporting</source>
-        <translation>資料匯出有誤</translation>
-    </message>
-    <message>
-        <location filename="../addressbookpage.cpp" line="285"/>
-=======
-        <location filename="../addressbookpage.cpp" line="278"/>
->>>>>>> 423cece2
-        <source>Export Address Book Data</source>
-        <translation>匯出位址簿資料</translation>
-    </message>
-    <message>
-        <location filename="../addressbookpage.cpp" line="286"/>
-        <source>Comma separated file (*.csv)</source>
-        <translation>逗號區隔資料檔 (*.csv)</translation>
-    </message>
-<<<<<<< HEAD
-=======
-    <message>
-        <location filename="../addressbookpage.cpp" line="292"/>
-        <source>Could not write to file %1.</source>
-        <translation>無法寫入檔案 %1.</translation>
-    </message>
-    <message>
-        <location filename="../addressbookpage.cpp" line="64"/>
-        <source>Delete</source>
-        <translation>刪除</translation>
-    </message>
->>>>>>> 423cece2
+    </message>
 </context>
 <context>
     <name>AddressTableModel</name>
@@ -198,16 +156,19 @@
 <context>
     <name>AskPassphraseDialog</name>
     <message>
-<<<<<<< HEAD
-=======
+        <location filename="../forms/askpassphrasedialog.ui" line="61"/>
+        <source>New passphrase</source>
+        <translation>新的密碼</translation>
+    </message>
+    <message>
         <location filename="../forms/askpassphrasedialog.ui" line="47"/>
         <source>Enter passphrase</source>
         <translation>輸入密碼</translation>
     </message>
     <message>
-        <location filename="../askpassphrasedialog.cpp" line="38"/>
-        <source>This operation needs your wallet passphrase to unlock the wallet.</source>
-        <translation>這個動作需要用你的錢包密碼來解鎖</translation>
+        <location filename="../askpassphrasedialog.cpp" line="136"/>
+        <source>Wallet unlock failed</source>
+        <translation>錢包解鎖失敗</translation>
     </message>
     <message>
         <location filename="../forms/askpassphrasedialog.ui" line="26"/>
@@ -215,10 +176,40 @@
         <translation>對話視窗</translation>
     </message>
     <message>
->>>>>>> 423cece2
-        <location filename="../forms/askpassphrasedialog.ui" line="61"/>
-        <source>New passphrase</source>
-        <translation>新的密碼</translation>
+        <location filename="../askpassphrasedialog.cpp" line="34"/>
+        <source>Enter the new passphrase to the wallet.&lt;br/&gt;Please use a passphrase of &lt;b&gt;10 or more random characters&lt;/b&gt;, or &lt;b&gt;eight or more words&lt;/b&gt;.</source>
+        <translation>輸入錢包的新密碼.&lt;br/&gt;請用&lt;b&gt;10個以上的字元&lt;/b&gt;, 或是&lt;b&gt;8個以上的單字&lt;/b&gt;.</translation>
+    </message>
+    <message>
+        <location filename="../askpassphrasedialog.cpp" line="35"/>
+        <source>Encrypt wallet</source>
+        <translation>錢包加密</translation>
+    </message>
+    <message>
+        <location filename="../askpassphrasedialog.cpp" line="43"/>
+        <source>Unlock wallet</source>
+        <translation>錢包解鎖</translation>
+    </message>
+    <message>
+        <location filename="../askpassphrasedialog.cpp" line="54"/>
+        <source>Change passphrase</source>
+        <translation>變更密碼</translation>
+    </message>
+    <message>
+        <location filename="../askpassphrasedialog.cpp" line="111"/>
+        <location filename="../askpassphrasedialog.cpp" line="160"/>
+        <source>Wallet encrypted</source>
+        <translation>錢包已加密</translation>
+    </message>
+    <message>
+        <location filename="../askpassphrasedialog.cpp" line="112"/>
+        <source>Bitcoin will close now to finish the encryption process. Remember that encrypting your wallet cannot fully protect your bitcoins from being stolen by malware infecting your computer.</source>
+        <translation>位元幣現在要關閉以完成加密程序. 請記住, 加密錢包無法完全防止入侵電腦的惡意程式偷取你的位元幣.</translation>
+    </message>
+    <message>
+        <location filename="../askpassphrasedialog.cpp" line="101"/>
+        <source>Confirm wallet encryption</source>
+        <translation>錢包加密確認</translation>
     </message>
     <message>
         <location filename="../forms/askpassphrasedialog.ui" line="75"/>
@@ -226,71 +217,27 @@
         <translation>重複新密碼</translation>
     </message>
     <message>
+        <location filename="../askpassphrasedialog.cpp" line="55"/>
+        <source>Enter the old and new passphrase to the wallet.</source>
+        <translation>輸入錢包的新舊密碼.</translation>
+    </message>
+    <message>
         <location filename="../forms/askpassphrasedialog.ui" line="94"/>
         <source>TextLabel</source>
         <translation>文字標籤</translation>
     </message>
     <message>
-<<<<<<< HEAD
-        <location filename="../askpassphrasedialog.cpp" line="43"/>
-        <source>Unlock wallet</source>
-        <translation>錢包解鎖</translation>
-    </message>
-    <message>
-        <location filename="../forms/askpassphrasedialog.ui" line="47"/>
-        <source>Enter passphrase</source>
-        <translation>輸入密碼</translation>
-    </message>
-    <message>
-        <location filename="../askpassphrasedialog.cpp" line="101"/>
-        <source>Confirm wallet encryption</source>
-        <translation>錢包加密確認</translation>
-    </message>
-    <message>
-        <location filename="../askpassphrasedialog.cpp" line="55"/>
-        <source>Enter the old and new passphrase to the wallet.</source>
-        <translation>輸入錢包的新舊密碼.</translation>
-=======
-        <location filename="../askpassphrasedialog.cpp" line="55"/>
-        <source>Enter the old and new passphrase to the wallet.</source>
-        <translation>輸入錢包的新舊密碼.</translation>
-    </message>
-    <message>
-        <location filename="../askpassphrasedialog.cpp" line="35"/>
-        <source>Encrypt wallet</source>
-        <translation>錢包加密</translation>
->>>>>>> 423cece2
-    </message>
-    <message>
-        <location filename="../forms/askpassphrasedialog.ui" line="26"/>
-        <source>Dialog</source>
-        <translation>對話視窗</translation>
-    </message>
-    <message>
-        <location filename="../askpassphrasedialog.cpp" line="125"/>
-        <location filename="../askpassphrasedialog.cpp" line="173"/>
-        <source>The supplied passphrases do not match.</source>
-        <translation>提供的密碼不符.</translation>
-    </message>
-    <message>
-<<<<<<< HEAD
+        <location filename="../askpassphrasedialog.cpp" line="51"/>
+        <source>Decrypt wallet</source>
+        <translation>錢包解密</translation>
+    </message>
+    <message>
         <location filename="../askpassphrasedialog.cpp" line="117"/>
         <location filename="../askpassphrasedialog.cpp" line="124"/>
         <location filename="../askpassphrasedialog.cpp" line="166"/>
         <location filename="../askpassphrasedialog.cpp" line="172"/>
         <source>Wallet encryption failed</source>
         <translation>錢包加密失敗</translation>
-=======
-        <location filename="../askpassphrasedialog.cpp" line="43"/>
-        <source>Unlock wallet</source>
-        <translation>錢包解鎖</translation>
-    </message>
-    <message>
-        <location filename="../askpassphrasedialog.cpp" line="111"/>
-        <location filename="../askpassphrasedialog.cpp" line="160"/>
-        <source>Wallet encrypted</source>
-        <translation>錢包已加密</translation>
->>>>>>> 423cece2
     </message>
     <message>
         <location filename="../askpassphrasedialog.cpp" line="118"/>
@@ -298,44 +245,28 @@
         <translation>錢包加密因程式內部有誤而失敗. 你的錢包還是沒有加密.</translation>
     </message>
     <message>
-<<<<<<< HEAD
         <location filename="../askpassphrasedialog.cpp" line="125"/>
         <location filename="../askpassphrasedialog.cpp" line="173"/>
         <source>The supplied passphrases do not match.</source>
         <translation>提供的密碼不符.</translation>
-=======
-        <location filename="../askpassphrasedialog.cpp" line="34"/>
-        <source>Enter the new passphrase to the wallet.&lt;br/&gt;Please use a passphrase of &lt;b&gt;10 or more random characters&lt;/b&gt;, or &lt;b&gt;eight or more words&lt;/b&gt;.</source>
-        <translation>輸入錢包的新密碼.&lt;br/&gt;請用&lt;b&gt;10個以上的字元&lt;/b&gt;, 或是&lt;b&gt;8個以上的字詞&lt;/b&gt;.</translation>
-    </message>
-    <message>
-        <location filename="../askpassphrasedialog.cpp" line="147"/>
-        <source>Wallet decryption failed</source>
-        <translation>錢包解密失敗</translation>
-    </message>
-    <message>
-        <location filename="../askpassphrasedialog.cpp" line="112"/>
-        <source>Bitcoin will close now to finish the encryption process. Remember that encrypting your wallet cannot fully protect your bitcoins from being stolen by malware infecting your computer.</source>
-        <translation>位元幣現在要關閉以完成加密程序. 請記住, 加密錢包無法完全防止入侵電腦的惡意程式偷取你的位元幣.</translation>
-    </message>
-    <message>
-        <location filename="../askpassphrasedialog.cpp" line="46"/>
-        <source>This operation needs your wallet passphrase to decrypt the wallet.</source>
-        <translation>這個動作需要用你的錢包密碼來解密</translation>
->>>>>>> 423cece2
-    </message>
-    <message>
-        <location filename="../askpassphrasedialog.cpp" line="54"/>
-        <source>Change passphrase</source>
-        <translation>變更密碼</translation>
-<<<<<<< HEAD
-=======
-    </message>
-    <message>
-        <location filename="../askpassphrasedialog.cpp" line="101"/>
-        <source>Confirm wallet encryption</source>
-        <translation>錢包加密確認</translation>
->>>>>>> 423cece2
+    </message>
+    <message>
+        <location filename="../askpassphrasedialog.cpp" line="137"/>
+        <location filename="../askpassphrasedialog.cpp" line="148"/>
+        <location filename="../askpassphrasedialog.cpp" line="167"/>
+        <source>The passphrase entered for the wallet decryption was incorrect.</source>
+        <translation>用來解密錢包的密碼輸入錯誤.</translation>
+    </message>
+    <message>
+        <location filename="../askpassphrasedialog.cpp" line="161"/>
+        <source>Wallet passphrase was successfully changed.</source>
+        <translation>錢包密碼變更成功.</translation>
+    </message>
+    <message>
+        <location filename="../askpassphrasedialog.cpp" line="208"/>
+        <location filename="../askpassphrasedialog.cpp" line="232"/>
+        <source>Warning: The Caps Lock key is on.</source>
+        <translation>警告: 鍵盤輸入鎖定為大寫字母中.</translation>
     </message>
     <message>
         <location filename="../askpassphrasedialog.cpp" line="102"/>
@@ -345,77 +276,39 @@
 你確定要將錢包加密嗎?</translation>
     </message>
     <message>
-        <location filename="../askpassphrasedialog.cpp" line="117"/>
-        <location filename="../askpassphrasedialog.cpp" line="124"/>
-        <location filename="../askpassphrasedialog.cpp" line="166"/>
-        <location filename="../askpassphrasedialog.cpp" line="172"/>
-        <source>Wallet encryption failed</source>
-        <translation>錢包加密失敗</translation>
-    </message>
-    <message>
-        <location filename="../askpassphrasedialog.cpp" line="136"/>
-        <source>Wallet unlock failed</source>
-        <translation>錢包解鎖失敗</translation>
-    </message>
-    <message>
-        <location filename="../askpassphrasedialog.cpp" line="136"/>
-        <source>Wallet unlock failed</source>
-        <translation>錢包解鎖失敗</translation>
-    </message>
-    <message>
-        <location filename="../askpassphrasedialog.cpp" line="137"/>
-        <location filename="../askpassphrasedialog.cpp" line="148"/>
-        <location filename="../askpassphrasedialog.cpp" line="167"/>
-        <source>The passphrase entered for the wallet decryption was incorrect.</source>
-        <translation>用來解密錢包的密碼輸入錯誤.</translation>
+        <location filename="../askpassphrasedialog.cpp" line="38"/>
+        <source>This operation needs your wallet passphrase to unlock the wallet.</source>
+        <translation>這個動作需要用你的錢包密碼來解鎖</translation>
+    </message>
+    <message>
+        <location filename="../askpassphrasedialog.cpp" line="46"/>
+        <source>This operation needs your wallet passphrase to decrypt the wallet.</source>
+        <translation>這個動作需要用你的錢包密碼來解密</translation>
     </message>
     <message>
         <location filename="../askpassphrasedialog.cpp" line="147"/>
         <source>Wallet decryption failed</source>
         <translation>錢包解密失敗</translation>
     </message>
-    <message>
-        <location filename="../askpassphrasedialog.cpp" line="208"/>
-        <location filename="../askpassphrasedialog.cpp" line="232"/>
-        <source>Warning: The Caps Lock key is on.</source>
-        <translation>警告: 鍵盤輸入鎖定為大寫字母中.</translation>
-    </message>
-    <message>
-        <location filename="../askpassphrasedialog.cpp" line="34"/>
-        <source>Enter the new passphrase to the wallet.&lt;br/&gt;Please use a passphrase of &lt;b&gt;10 or more random characters&lt;/b&gt;, or &lt;b&gt;eight or more words&lt;/b&gt;.</source>
-        <translation>輸入錢包的新密碼.&lt;br/&gt;請用&lt;b&gt;10個以上的字元&lt;/b&gt;, 或是&lt;b&gt;8個以上的單字&lt;/b&gt;.</translation>
-    </message>
-    <message>
-        <location filename="../askpassphrasedialog.cpp" line="35"/>
-        <source>Encrypt wallet</source>
-        <translation>錢包加密</translation>
-    </message>
-    <message>
-        <location filename="../askpassphrasedialog.cpp" line="46"/>
-        <source>This operation needs your wallet passphrase to decrypt the wallet.</source>
-        <translation>這個動作需要用你的錢包密碼來解密</translation>
-    </message>
-    <message>
-        <location filename="../askpassphrasedialog.cpp" line="51"/>
-        <source>Decrypt wallet</source>
-        <translation>錢包解密</translation>
-    </message>
-    <message>
-        <location filename="../askpassphrasedialog.cpp" line="111"/>
-        <location filename="../askpassphrasedialog.cpp" line="160"/>
-        <source>Wallet encrypted</source>
-        <translation>錢包已加密</translation>
-    </message>
-    <message>
-        <location filename="../askpassphrasedialog.cpp" line="161"/>
-        <source>Wallet passphrase was successfully changed.</source>
-        <translation>錢包密碼變更成功.</translation>
-    </message>
 </context>
 <context>
     <name>BitcoinGUI</name>
     <message>
-<<<<<<< HEAD
+        <location filename="../bitcoingui.cpp" line="191"/>
+        <source>&amp;Transactions</source>
+        <translation>交易</translation>
+    </message>
+    <message>
+        <location filename="../bitcoingui.cpp" line="197"/>
+        <source>&amp;Address Book</source>
+        <translation>位址簿</translation>
+    </message>
+    <message>
+        <location filename="../bitcoingui.cpp" line="203"/>
+        <source>&amp;Receive coins</source>
+        <translation>收錢</translation>
+    </message>
+    <message>
         <location filename="../bitcoingui.cpp" line="506"/>
         <source>Synchronizing with network...</source>
         <translation>網路同步中...</translation>
@@ -426,9 +319,19 @@
         <translation>瀏覽交易紀錄</translation>
     </message>
     <message>
-        <location filename="../bitcoingui.cpp" line="197"/>
-        <source>&amp;Address Book</source>
-        <translation>位址簿</translation>
+        <location filename="../bitcoingui.cpp" line="185"/>
+        <source>&amp;Overview</source>
+        <translation>總覽</translation>
+    </message>
+    <message>
+        <location filename="../bitcoingui.cpp" line="186"/>
+        <source>Show general overview of wallet</source>
+        <translation>顯示錢包一般總覽</translation>
+    </message>
+    <message>
+        <location filename="../bitcoingui.cpp" line="198"/>
+        <source>Edit the list of stored addresses and labels</source>
+        <translation>編輯儲存位址與標記的列表</translation>
     </message>
     <message>
         <location filename="../bitcoingui.cpp" line="235"/>
@@ -436,65 +339,79 @@
         <translation>結束</translation>
     </message>
     <message>
-        <location filename="../bitcoingui.cpp" line="203"/>
-        <source>&amp;Receive coins</source>
-        <translation>收錢</translation>
-    </message>
-    <message>
-        <location filename="../bitcoingui.cpp" line="243"/>
-        <source>Show information about Qt</source>
-        <translation>顯示有關於 Qt 的資訊</translation>
-    </message>
-    <message>
-        <location filename="../bitcoingui.cpp" line="257"/>
-        <source>&amp;Change Passphrase</source>
-        <translation>變更密碼</translation>
-    </message>
-    <message>
-        <location filename="../bitcoingui.cpp" line="638"/>
-        <source>Sending...</source>
-        <translation>付出中...</translation>
-=======
+        <location filename="../bitcoingui.cpp" line="209"/>
+        <source>&amp;Send coins</source>
+        <translation>付錢</translation>
+    </message>
+    <message>
+        <location filename="../bitcoingui.cpp" line="210"/>
+        <source>Send coins to a bitcoin address</source>
+        <translation>付錢至某個位元幣位址</translation>
+    </message>
+    <message>
+        <location filename="../bitcoingui.cpp" line="236"/>
+        <source>Quit application</source>
+        <translation>結束應用程式</translation>
+    </message>
+    <message>
         <location filename="../bitcoingui.cpp" line="245"/>
-        <source>Show information about Qt</source>
-        <translation>顯示有關於 Qt 的資訊</translation>
-    </message>
-    <message>
-        <location filename="../bitcoingui.cpp" line="205"/>
-        <source>&amp;Receive coins</source>
-        <translation>收錢</translation>
-    </message>
-    <message>
-        <location filename="../bitcoingui.cpp" line="206"/>
-        <source>Show the list of addresses for receiving payments</source>
-        <translation>顯示收款位址的列表</translation>
-    </message>
-    <message>
-        <location filename="../bitcoingui.cpp" line="806"/>
-        <source>Backup Wallet</source>
-        <translation>錢包備份</translation>
->>>>>>> 423cece2
-    </message>
-    <message>
-        <location filename="../bitcoingui.cpp" line="185"/>
-        <source>&amp;Overview</source>
-        <translation>總覽</translation>
-    </message>
-    <message>
-<<<<<<< HEAD
-        <location filename="../bitcoingui.cpp" line="186"/>
-        <source>Show general overview of wallet</source>
-        <translation>顯示錢包一般總覽</translation>
-    </message>
-    <message>
-        <location filename="../bitcoingui.cpp" line="191"/>
-        <source>&amp;Transactions</source>
-        <translation>交易</translation>
-    </message>
-    <message>
-        <location filename="../bitcoingui.cpp" line="198"/>
-        <source>Edit the list of stored addresses and labels</source>
-        <translation>編輯儲存位址與標記的列表</translation>
+        <source>&amp;Options...</source>
+        <translation>選項...</translation>
+    </message>
+    <message>
+        <location filename="../bitcoingui.cpp" line="242"/>
+        <source>About &amp;Qt</source>
+        <translation>關於 &amp;Qt</translation>
+    </message>
+    <message>
+        <location filename="../bitcoingui.cpp" line="216"/>
+        <source>Prove you control an address</source>
+        <translation>證明你控制一個位址</translation>
+    </message>
+    <message>
+        <location filename="../bitcoingui.cpp" line="249"/>
+        <source>Show or hide the Bitcoin window</source>
+        <translation>顯示或隱藏位元幣的視窗</translation>
+    </message>
+    <message>
+        <location filename="../bitcoingui.cpp" line="250"/>
+        <source>&amp;Export...</source>
+        <translation>匯出...</translation>
+    </message>
+    <message>
+        <location filename="../bitcoingui.cpp" line="251"/>
+        <source>Export the data in the current tab to a file</source>
+        <translation>將目前分頁的資料匯出存成檔案</translation>
+    </message>
+    <message>
+        <location filename="../bitcoingui.cpp" line="296"/>
+        <source>&amp;Help</source>
+        <translation>求助</translation>
+    </message>
+    <message>
+        <location filename="../bitcoingui.cpp" line="327"/>
+        <source>[testnet]</source>
+        <translation>[testnet]</translation>
+    </message>
+    <message>
+        <location filename="../bitcoingui.cpp" line="823"/>
+        <source>Wallet Data (*.dat)</source>
+        <translation>錢包資料檔 (*.dat)</translation>
+    </message>
+    <message>
+        <location filename="../bitcoingui.cpp" line="826"/>
+        <source>Backup Failed</source>
+        <translation>備份失敗</translation>
+    </message>
+    <message>
+        <location filename="../bitcoingui.cpp" line="826"/>
+        <source>There was an error trying to save the wallet data to the new location.</source>
+        <translation>儲存錢包資料到新的地方時發生錯誤</translation>
+    </message>
+    <message>
+        <location filename="../bitcoingui.cpp" line="290"/>
+        <source>&amp;Settings</source>
+        <translation>設定</translation>
     </message>
     <message>
         <location filename="../bitcoingui.cpp" line="204"/>
@@ -502,193 +419,9 @@
         <translation>顯示收款位址的列表</translation>
     </message>
     <message>
-        <location filename="../bitcoingui.cpp" line="210"/>
-        <source>Send coins to a bitcoin address</source>
-        <translation>付錢至某個位元幣位址</translation>
-    </message>
-    <message>
-        <location filename="../bitcoingui.cpp" line="216"/>
-        <source>Prove you control an address</source>
-        <translation>證明你控制一個位址</translation>
-    </message>
-    <message>
-        <location filename="../bitcoingui.cpp" line="245"/>
-        <source>&amp;Options...</source>
-        <translation>選項...</translation>
-    </message>
-    <message>
-        <location filename="../bitcoingui.cpp" line="236"/>
-        <source>Quit application</source>
-        <translation>結束應用程式</translation>
-    </message>
-    <message>
-        <location filename="../bitcoingui.cpp" line="240"/>
-=======
-        <location filename="../bitcoingui.cpp" line="193"/>
-        <source>&amp;Transactions</source>
-        <translation>交易</translation>
-    </message>
-    <message>
-        <location filename="../bitcoingui.cpp" line="199"/>
-        <source>&amp;Address Book</source>
-        <translation>位址簿</translation>
-    </message>
-    <message>
-        <location filename="../bitcoingui.cpp" line="212"/>
-        <source>Send coins to a bitcoin address</source>
-        <translation>付錢至某個位元幣位址</translation>
-    </message>
-    <message>
-        <location filename="../bitcoingui.cpp" line="237"/>
-        <source>E&amp;xit</source>
-        <translation>結束</translation>
-    </message>
-    <message>
-        <location filename="../bitcoingui.cpp" line="211"/>
-        <source>&amp;Send coins</source>
-        <translation>付錢</translation>
-    </message>
-    <message>
-        <location filename="../bitcoingui.cpp" line="146"/>
-        <location filename="../bitcoingui.cpp" line="478"/>
-        <source>Synchronizing with network...</source>
-        <translation>網路同步中...</translation>
-    </message>
-    <message>
-        <location filename="../bitcoingui.cpp" line="247"/>
-        <source>&amp;Options...</source>
-        <translation>選項...</translation>
-    </message>
-    <message>
-        <location filename="../bitcoingui.cpp" line="242"/>
->>>>>>> 423cece2
-        <source>Show information about Bitcoin</source>
-        <translation>顯示位元幣相關資訊</translation>
-    </message>
-    <message>
-        <location filename="../bitcoingui.cpp" line="242"/>
-        <source>About &amp;Qt</source>
-        <translation>關於 &amp;Qt</translation>
-    </message>
-    <message>
-<<<<<<< HEAD
-        <location filename="../bitcoingui.cpp" line="290"/>
-=======
-        <location filename="../bitcoingui.cpp" line="252"/>
-        <source>&amp;Export...</source>
-        <translation>匯出...</translation>
-    </message>
-    <message>
-        <location filename="../bitcoingui.cpp" line="292"/>
->>>>>>> 423cece2
-        <source>&amp;Settings</source>
-        <translation>設定</translation>
-    </message>
-    <message>
-<<<<<<< HEAD
-        <location filename="../bitcoingui.cpp" line="250"/>
-        <source>&amp;Export...</source>
-        <translation>匯出...</translation>
-    </message>
-    <message>
-        <location filename="../bitcoingui.cpp" line="251"/>
-        <source>Export the data in the current tab to a file</source>
-        <translation>將目前分頁的資料匯出存成檔案</translation>
-    </message>
-    <message>
-        <location filename="../bitcoingui.cpp" line="253"/>
-        <source>Encrypt or decrypt wallet</source>
-        <translation>將錢包加解密</translation>
-    </message>
-    <message>
-        <location filename="../bitcoingui.cpp" line="256"/>
-        <source>Backup wallet to another location</source>
-        <translation>將錢包備份到其它地方</translation>
-    </message>
-    <message>
-        <location filename="../bitcoingui.cpp" line="258"/>
-        <source>Change the passphrase used for wallet encryption</source>
-        <translation>變更錢包加密用的密碼</translation>
-    </message>
-    <message>
-        <location filename="../bitcoingui.cpp" line="71"/>
-        <source>Bitcoin Wallet</source>
-        <translation>位元幣錢包</translation>
-    </message>
-    <message>
-        <location filename="../bitcoingui.cpp" line="248"/>
-        <source>Show/Hide &amp;Bitcoin</source>
-        <translation>顯示/隱藏位元幣</translation>
-=======
-        <location filename="../bitcoingui.cpp" line="255"/>
-        <source>Encrypt or decrypt wallet</source>
-        <translation>將錢包加解密</translation>
-    </message>
-    <message>
-        <location filename="../bitcoingui.cpp" line="258"/>
-        <source>Backup wallet to another location</source>
-        <translation>將錢包備份到其它地方</translation>
-    </message>
-    <message>
-        <location filename="../bitcoingui.cpp" line="260"/>
-        <source>Change the passphrase used for wallet encryption</source>
-        <translation>變更錢包加密用的密碼</translation>
-    </message>
-    <message>
-        <location filename="../bitcoingui.cpp" line="259"/>
-        <source>&amp;Change Passphrase</source>
-        <translation>變更密碼</translation>
-    </message>
-    <message>
-        <location filename="../bitcoingui.cpp" line="621"/>
-        <source>Sending...</source>
-        <translation>付出中...</translation>
-    </message>
-    <message>
-        <location filename="../bitcoingui.cpp" line="149"/>
-        <source>Block chain synchronization in progress</source>
-        <translation>正在進行區塊鎖鏈的同步中</translation>
-    </message>
-    <message>
-        <location filename="../bitcoingui.cpp" line="283"/>
-        <source>&amp;File</source>
-        <translation>檔案</translation>
-    </message>
-    <message>
-        <location filename="../bitcoingui.cpp" line="73"/>
-        <source>Bitcoin Wallet</source>
-        <translation>位元幣錢包</translation>
-    </message>
-    <message>
-        <location filename="../bitcoingui.cpp" line="188"/>
-        <source>Show general overview of wallet</source>
-        <translation>顯示錢包一般總覽</translation>
-    </message>
-    <message>
-        <location filename="../bitcoingui.cpp" line="194"/>
-        <source>Browse transaction history</source>
-        <translation>瀏覽交易紀錄</translation>
-    </message>
-    <message>
-        <location filename="../bitcoingui.cpp" line="250"/>
-        <source>Open &amp;Bitcoin</source>
-        <translation>開啟位元幣</translation>
-    </message>
-    <message>
-        <location filename="../bitcoingui.cpp" line="298"/>
-        <source>&amp;Help</source>
-        <translation>求助</translation>
-    </message>
-    <message>
-        <location filename="../bitcoingui.cpp" line="489"/>
-        <source>Downloaded %1 of %2 blocks of transaction history.</source>
-        <translation>已下載了 %1/%2 個交易紀錄的區塊.</translation>
->>>>>>> 423cece2
-    </message>
-    <message>
-        <location filename="../bitcoingui.cpp" line="255"/>
-        <source>&amp;Backup Wallet</source>
-        <translation>錢包備份</translation>
+        <location filename="../bitcoingui.cpp" line="215"/>
+        <source>Sign &amp;message</source>
+        <translation>訊息簽署</translation>
     </message>
     <message>
         <location filename="../bitcoingui.cpp" line="281"/>
@@ -718,28 +451,20 @@
         </translation>
     </message>
     <message>
-        <location filename="../bitcoingui.cpp" line="209"/>
-        <source>&amp;Send coins</source>
-        <translation>付錢</translation>
-    </message>
-    <message>
-        <location filename="../bitcoingui.cpp" line="531"/>
-        <source>Downloaded %1 blocks of transaction history.</source>
-        <translation>已下載了 %1 個交易紀錄的區塊.</translation>
-    </message>
-<<<<<<< HEAD
-    <message>
-        <location filename="../bitcoingui.cpp" line="215"/>
-        <source>Sign &amp;message</source>
-        <translation>訊息簽署</translation>
-    </message>
-    <message>
-        <location filename="../bitcoingui.cpp" line="519"/>
-        <source>Downloaded %1 of %2 blocks of transaction history (%3% done).</source>
-        <translation>已下載了全部 %2 個中的 %1 個交易紀錄區塊 (已完成 %3%).</translation>
-    </message>
-=======
->>>>>>> 423cece2
+        <location filename="../bitcoingui.cpp" line="239"/>
+        <source>&amp;About %1</source>
+        <translation>關於%1</translation>
+    </message>
+    <message>
+        <location filename="../bitcoingui.cpp" line="240"/>
+        <source>Show information about Bitcoin</source>
+        <translation>顯示位元幣相關資訊</translation>
+    </message>
+    <message>
+        <location filename="../bitcoingui.cpp" line="243"/>
+        <source>Show information about Qt</source>
+        <translation>顯示有關於 Qt 的資訊</translation>
+    </message>
     <message numerus="yes">
         <location filename="../bitcoingui.cpp" line="546"/>
         <source>%n second(s) ago</source>
@@ -747,6 +472,11 @@
             <numerusform>%n 秒鐘前</numerusform>
         </translation>
     </message>
+    <message>
+        <location filename="../bitcoingui.cpp" line="246"/>
+        <source>Modify configuration options for bitcoin</source>
+        <translation>修改位元幣的設定選項</translation>
+    </message>
     <message numerus="yes">
         <location filename="../bitcoingui.cpp" line="550"/>
         <source>%n minute(s) ago</source>
@@ -784,35 +514,29 @@
         <translation>最近收到的區塊產生於 %1.</translation>
     </message>
     <message>
-<<<<<<< HEAD
-        <location filename="../bitcoingui.cpp" line="239"/>
-        <source>&amp;About %1</source>
-        <translation>關於%1</translation>
-    </message>
-    <message>
         <location filename="../bitcoingui.cpp" line="633"/>
-=======
-        <location filename="../bitcoingui.cpp" line="616"/>
->>>>>>> 423cece2
         <source>This transaction is over the size limit.  You can still send it for a fee of %1, which goes to the nodes that process your transaction and helps to support the network.  Do you want to pay the fee?</source>
         <translation>這筆交易的資料大小超過限制了. 你還是可以付出 %1 的費用來傳送. 這筆費用會付給處理該筆交易的節點, 並幫助維持整個網路. 你願意支付這項費用嗎?</translation>
     </message>
     <message>
-<<<<<<< HEAD
-        <location filename="../bitcoingui.cpp" line="246"/>
-        <source>Modify configuration options for bitcoin</source>
-        <translation>修改位元幣的設定選項</translation>
+        <location filename="../bitcoingui.cpp" line="418"/>
+        <source>bitcoin-qt</source>
+        <translation>bitcoin-qt</translation>
+    </message>
+    <message numerus="yes">
+        <location filename="../bitcoingui.cpp" line="508"/>
+        <source>~%n block(s) remaining</source>
+        <translation>
+            <numerusform>剩下 ~%n 個區塊</numerusform>
+        </translation>
+    </message>
+    <message>
+        <location filename="../bitcoingui.cpp" line="531"/>
+        <source>Downloaded %1 blocks of transaction history.</source>
+        <translation>已下載了 %1 個交易紀錄的區塊.</translation>
     </message>
     <message>
         <location filename="../bitcoingui.cpp" line="665"/>
-=======
-        <location filename="../bitcoingui.cpp" line="218"/>
-        <source>Prove you control an address</source>
-        <translation>證明你控制一個位址</translation>
-    </message>
-    <message>
-        <location filename="../bitcoingui.cpp" line="648"/>
->>>>>>> 423cece2
         <source>Sent transaction</source>
         <translation>付款交易</translation>
     </message>
@@ -834,151 +558,75 @@
 位址: %4</translation>
     </message>
     <message>
+        <location filename="../bitcoingui.cpp" line="792"/>
+        <source>Wallet is &lt;b&gt;encrypted&lt;/b&gt; and currently &lt;b&gt;unlocked&lt;/b&gt;</source>
+        <translation>錢包&lt;b&gt;已加密&lt;/b&gt;並且正&lt;b&gt;解鎖中&lt;/b&gt;</translation>
+    </message>
+    <message>
+        <location filename="../bitcoingui.cpp" line="800"/>
+        <source>Wallet is &lt;b&gt;encrypted&lt;/b&gt; and currently &lt;b&gt;locked&lt;/b&gt;</source>
+        <translation>錢包&lt;b&gt;已加密&lt;/b&gt;並且正&lt;b&gt;上鎖中&lt;/b&gt;</translation>
+    </message>
+    <message>
+        <location filename="../bitcoingui.cpp" line="823"/>
+        <source>Backup Wallet</source>
+        <translation>錢包備份</translation>
+    </message>
+    <message>
+        <location filename="../bitcoingui.cpp" line="248"/>
+        <source>Show/Hide &amp;Bitcoin</source>
+        <translation>顯示/隱藏位元幣</translation>
+    </message>
+    <message>
+        <location filename="../bitcoin.cpp" line="127"/>
+        <source>A fatal error occurred. Bitcoin can no longer continue safely and will quit.</source>
+        <translation>發生了致命的錯誤. 位元幣程式無法再繼續安全執行, 只好結束.</translation>
+    </message>
+    <message>
+        <location filename="../bitcoingui.cpp" line="253"/>
+        <source>Encrypt or decrypt wallet</source>
+        <translation>將錢包加解密</translation>
+    </message>
+    <message>
+        <location filename="../bitcoingui.cpp" line="255"/>
+        <source>&amp;Backup Wallet</source>
+        <translation>錢包備份</translation>
+    </message>
+    <message>
+        <location filename="../bitcoingui.cpp" line="256"/>
+        <source>Backup wallet to another location</source>
+        <translation>將錢包備份到其它地方</translation>
+    </message>
+    <message>
+        <location filename="../bitcoingui.cpp" line="257"/>
+        <source>&amp;Change Passphrase</source>
+        <translation>變更密碼</translation>
+    </message>
+    <message>
+        <location filename="../bitcoingui.cpp" line="258"/>
+        <source>Change the passphrase used for wallet encryption</source>
+        <translation>變更錢包加密用的密碼</translation>
+    </message>
+    <message>
+        <location filename="../bitcoingui.cpp" line="71"/>
+        <source>Bitcoin Wallet</source>
+        <translation>位元幣錢包</translation>
+    </message>
+    <message>
+        <location filename="../bitcoingui.cpp" line="519"/>
+        <source>Downloaded %1 of %2 blocks of transaction history (%3% done).</source>
+        <translation>已下載了全部 %2 個中的 %1 個交易紀錄區塊 (已完成 %3%).</translation>
+    </message>
+    <message>
+        <location filename="../bitcoingui.cpp" line="638"/>
+        <source>Sending...</source>
+        <translation>付出中...</translation>
+    </message>
+    <message>
         <location filename="../bitcoingui.cpp" line="252"/>
         <source>&amp;Encrypt Wallet</source>
         <translation>錢包加密</translation>
     </message>
-    <message>
-        <location filename="../bitcoingui.cpp" line="792"/>
-        <source>Wallet is &lt;b&gt;encrypted&lt;/b&gt; and currently &lt;b&gt;unlocked&lt;/b&gt;</source>
-        <translation>錢包&lt;b&gt;已加密&lt;/b&gt;並且正&lt;b&gt;解鎖中&lt;/b&gt;</translation>
-    </message>
-    <message>
-        <location filename="../bitcoingui.cpp" line="800"/>
-        <source>Wallet is &lt;b&gt;encrypted&lt;/b&gt; and currently &lt;b&gt;locked&lt;/b&gt;</source>
-        <translation>錢包&lt;b&gt;已加密&lt;/b&gt;並且正&lt;b&gt;上鎖中&lt;/b&gt;</translation>
-    </message>
-    <message>
-<<<<<<< HEAD
-        <location filename="../bitcoingui.cpp" line="823"/>
-        <source>Backup Wallet</source>
-        <translation>錢包備份</translation>
-    </message>
-    <message>
-        <location filename="../bitcoingui.cpp" line="823"/>
-        <source>Wallet Data (*.dat)</source>
-        <translation>錢包資料檔 (*.dat)</translation>
-    </message>
-    <message>
-        <location filename="../bitcoingui.cpp" line="826"/>
-        <source>Backup Failed</source>
-        <translation>備份失敗</translation>
-    </message>
-    <message>
-        <location filename="../bitcoingui.cpp" line="826"/>
-        <source>There was an error trying to save the wallet data to the new location.</source>
-        <translation>儲存錢包資料到新的地方時發生錯誤</translation>
-=======
-        <location filename="../bitcoingui.cpp" line="238"/>
-        <source>Quit application</source>
-        <translation>結束應用程式</translation>
-    </message>
-    <message>
-        <location filename="../bitcoingui.cpp" line="241"/>
-        <source>&amp;About %1</source>
-        <translation>關於%1</translation>
-    </message>
-    <message>
-        <location filename="../bitcoingui.cpp" line="248"/>
-        <source>Modify configuration options for bitcoin</source>
-        <translation>修改位元幣的設定選項</translation>
-    </message>
-    <message>
-        <location filename="../bitcoingui.cpp" line="253"/>
-        <source>Export the data in the current tab to a file</source>
-        <translation>將目前分頁的資料匯出存成檔案</translation>
-    </message>
-    <message>
-        <location filename="../bitcoingui.cpp" line="254"/>
-        <source>&amp;Encrypt Wallet</source>
-        <translation>錢包加密</translation>
-    </message>
-    <message>
-        <location filename="../bitcoingui.cpp" line="257"/>
-        <source>&amp;Backup Wallet</source>
-        <translation>錢包備份</translation>
->>>>>>> 423cece2
-    </message>
-    <message>
-        <location filename="../bitcoingui.cpp" line="249"/>
-        <source>Show or hide the Bitcoin window</source>
-        <translation>顯示或隱藏位元幣的視窗</translation>
-    </message>
-    <message>
-        <location filename="../bitcoingui.cpp" line="296"/>
-        <source>&amp;Help</source>
-        <translation>求助</translation>
-    </message>
-    <message>
-<<<<<<< HEAD
-        <location filename="../bitcoingui.cpp" line="327"/>
-        <source>[testnet]</source>
-        <translation>[testnet]</translation>
-    </message>
-    <message>
-        <location filename="../bitcoingui.cpp" line="418"/>
-        <source>bitcoin-qt</source>
-        <translation>bitcoin-qt</translation>
-    </message>
-=======
-        <location filename="../bitcoin.cpp" line="144"/>
-        <source>A fatal error occurred. Bitcoin can no longer continue safely and will quit.</source>
-        <translation>發生了致命的錯誤. 位元幣程式無法再繼續安全執行, 只好結束.</translation>
-    </message>
-    <message>
-        <location filename="../bitcoingui.cpp" line="421"/>
-        <source>bitcoin-qt</source>
-        <translation>bitcoin-qt</translation>
-    </message>
->>>>>>> 423cece2
-    <message numerus="yes">
-        <location filename="../bitcoingui.cpp" line="508"/>
-        <source>~%n block(s) remaining</source>
-        <translation>
-            <numerusform>剩下 ~%n 個區塊</numerusform>
-        </translation>
-    </message>
-    <message>
-<<<<<<< HEAD
-        <location filename="../bitcoin.cpp" line="127"/>
-        <source>A fatal error occurred. Bitcoin can no longer continue safely and will quit.</source>
-        <translation>發生了致命的錯誤. 位元幣程式無法再繼續安全執行, 只好結束.</translation>
-=======
-        <location filename="../bitcoingui.cpp" line="806"/>
-        <source>Wallet Data (*.dat)</source>
-        <translation>錢包資料檔 (*.dat)</translation>
-    </message>
-    <message>
-        <location filename="../bitcoingui.cpp" line="809"/>
-        <source>There was an error trying to save the wallet data to the new location.</source>
-        <translation>儲存錢包資料到新的地方時發生錯誤</translation>
-    </message>
-    <message>
-        <location filename="../bitcoingui.cpp" line="809"/>
-        <source>Backup Failed</source>
-        <translation>備份失敗</translation>
-    </message>
-    <message>
-        <location filename="../bitcoingui.cpp" line="251"/>
-        <source>Show the Bitcoin window</source>
-        <translation>顯示位元幣主視窗</translation>
-    </message>
-    <message>
-        <location filename="../bitcoingui.cpp" line="329"/>
-        <source>[testnet]</source>
-        <translation>[testnet]</translation>
-    </message>
-    <message>
-        <location filename="../bitcoingui.cpp" line="200"/>
-        <source>Edit the list of stored addresses and labels</source>
-        <translation>編輯儲存位址與標記的列表</translation>
-    </message>
-    <message>
-        <location filename="../bitcoingui.cpp" line="217"/>
-        <source>Sign &amp;message</source>
-        <translation>訊息簽署</translation>
->>>>>>> 423cece2
-    </message>
 </context>
 <context>
     <name>DisplayOptionsPage</name>
@@ -995,7 +643,7 @@
     <message>
         <location filename="../optionsdialog.cpp" line="284"/>
         <source>&amp;Display addresses in transaction list</source>
-        <translation>在交易列表顯示位址</translation>
+        <translation>&amp;在交易列表中顯示位址</translation>
     </message>
     <message>
         <location filename="../optionsdialog.cpp" line="285"/>
@@ -1084,55 +732,31 @@
         <translation>電腦開啟後自動啟動位元幣</translation>
     </message>
     <message>
-<<<<<<< HEAD
         <location filename="../optionsdialog.cpp" line="176"/>
         <source>&amp;Minimize to the tray instead of the taskbar</source>
         <translation>最小化至通知區域而非工作列</translation>
     </message>
     <message>
+        <location filename="../optionsdialog.cpp" line="185"/>
+        <source>Map port using &amp;UPnP</source>
+        <translation>用 &amp;UPnP 設定通訊埠對應</translation>
+    </message>
+    <message>
+        <location filename="../optionsdialog.cpp" line="180"/>
+        <source>M&amp;inimize on close</source>
+        <translation>關閉時最小化</translation>
+    </message>
+    <message>
+        <location filename="../optionsdialog.cpp" line="186"/>
+        <source>Automatically open the Bitcoin client port on the router. This only works when your router supports UPnP and it is enabled.</source>
+        <translation>自動在路由器上開啟位元幣的客戶端通訊埠. 只有在你的路由器支援 UPnP 且開啟時才有作用.</translation>
+    </message>
+    <message>
         <location filename="../optionsdialog.cpp" line="177"/>
         <source>Show only a tray icon after minimizing the window</source>
         <translation>最小化視窗後只在通知區域顯示圖示</translation>
     </message>
     <message>
-        <location filename="../optionsdialog.cpp" line="185"/>
-=======
-        <location filename="../optionsdialog.cpp" line="180"/>
->>>>>>> 423cece2
-        <source>Map port using &amp;UPnP</source>
-        <translation>用 &amp;UPnP 設定通訊埠對應</translation>
-    </message>
-    <message>
-<<<<<<< HEAD
-        <location filename="../optionsdialog.cpp" line="186"/>
-=======
-        <location filename="../optionsdialog.cpp" line="185"/>
-        <source>M&amp;inimize on close</source>
-        <translation>關閉時最小化</translation>
-    </message>
-    <message>
-        <location filename="../optionsdialog.cpp" line="181"/>
->>>>>>> 423cece2
-        <source>Automatically open the Bitcoin client port on the router. This only works when your router supports UPnP and it is enabled.</source>
-        <translation>自動在路由器上開啟位元幣的客戶端通訊埠. 只有在你的路由器支援 UPnP 且開啟時才有作用.</translation>
-    </message>
-    <message>
-<<<<<<< HEAD
-        <location filename="../optionsdialog.cpp" line="180"/>
-        <source>M&amp;inimize on close</source>
-        <translation>關閉時最小化</translation>
-=======
-        <location filename="../optionsdialog.cpp" line="176"/>
-        <source>Show only a tray icon after minimizing the window</source>
-        <translation>最小化視窗後只在通知區域顯示圖示</translation>
-    </message>
-    <message>
-        <location filename="../optionsdialog.cpp" line="175"/>
-        <source>&amp;Minimize to the tray instead of the taskbar</source>
-        <translation>最小化至通知區域而非工作列</translation>
->>>>>>> 423cece2
-    </message>
-    <message>
         <location filename="../optionsdialog.cpp" line="181"/>
         <source>Minimize instead of exit the application when the window is closed. When this option is enabled, the application will be closed only after selecting Quit in the menu.</source>
         <translation>當視窗關閉時將其最小化, 而非結束應用程式. 當勾選這個選項時, 應用程式只能用選單中的結束來停止執行.</translation>
@@ -1153,7 +777,6 @@
         <translation>伺服器位址: </translation>
     </message>
     <message>
-<<<<<<< HEAD
         <location filename="../optionsdialog.cpp" line="201"/>
         <source>IP address of the proxy (e.g. 127.0.0.1)</source>
         <translation>代理伺服器的網際網路位址 (比如說 127.0.0.1)</translation>
@@ -1169,6 +792,11 @@
         <translation>代理伺服器的通訊埠 (比如說 1234)</translation>
     </message>
     <message>
+        <location filename="../optionsdialog.cpp" line="216"/>
+        <source>Optional transaction fee per kB that helps make sure your transactions are processed quickly. Most transactions are 1 kB. Fee 0.01 recommended.</source>
+        <translation>非必要的交易手續費, 以 kB 為計費單位, 且有助於縮短你的交易處理時間. 大部份交易的資料大小是 1 kB. 建議設定為 0.01 元.</translation>
+    </message>
+    <message>
         <location filename="../optionsdialog.cpp" line="222"/>
         <source>Pay transaction &amp;fee</source>
         <translation>付交易手續費</translation>
@@ -1177,32 +805,12 @@
         <location filename="../optionsdialog.cpp" line="232"/>
         <source>Detach databases at shutdown</source>
         <translation>關閉時卸載資料庫</translation>
-=======
-        <location filename="../optionsdialog.cpp" line="202"/>
-        <source>IP address of the proxy (e.g. 127.0.0.1)</source>
-        <translation>代理伺服器的網際網路位址 (比如說 127.0.0.1)</translation>
->>>>>>> 423cece2
     </message>
     <message>
         <location filename="../optionsdialog.cpp" line="233"/>
         <source>Detach block and address databases at shutdown. This means they can be moved to another data directory, but it slows down shutdown. The wallet is always detached.</source>
         <translation>關掉程式時卸載區塊與位址的資料庫. 表示說資料庫會被搬到別的資料目錄去, 且會造成程式關掉的比較慢. 錢包則總是會被卸載.</translation>
     </message>
-    <message>
-        <location filename="../optionsdialog.cpp" line="216"/>
-        <source>Optional transaction fee per kB that helps make sure your transactions are processed quickly. Most transactions are 1 kB. Fee 0.01 recommended.</source>
-        <translation>非必要的交易手續費, 以 kB 為計費單位, 且有助於縮短你的交易處理時間. 大部份交易的資料大小是 1 kB. 建議設定為 0.01 元.</translation>
-    </message>
-    <message>
-        <location filename="../optionsdialog.cpp" line="217"/>
-        <source>Optional transaction fee per kB that helps make sure your transactions are processed quickly. Most transactions are 1 kB. Fee 0.01 recommended.</source>
-        <translation>非必要的交易手續費, 以 kB 為計費單位, 且有助於縮短你的交易處理時間. 大部份交易的資料大小是 1 kB. 建議設定為 0.01 元.</translation>
-    </message>
-    <message>
-        <location filename="../optionsdialog.cpp" line="223"/>
-        <source>Pay transaction &amp;fee</source>
-        <translation>付交易手續費</translation>
-    </message>
 </context>
 <context>
     <name>MessagePage</name>
@@ -1217,21 +825,6 @@
         <translation>你可以用你的位址來簽署訊息, 以證明你對它的所有權. 但是請小心, 不要簽署語意含糊不清的內容, 因為釣魚式詐騙可能會用騙你簽署的手法來冒充是你. 只有在語句中的細節你都同意時才簽署.</translation>
     </message>
     <message>
-<<<<<<< HEAD
-        <location filename="../messagepage.cpp" line="74"/>
-        <source>%1 is not a valid address.</source>
-        <translation>%1 不是個有效的位址.</translation>
-    </message>
-    <message>
-        <location filename="../messagepage.cpp" line="89"/>
-        <source>Private key for %1 is not available.</source>
-        <translation>沒有 %1 的密鑰.</translation>
-    </message>
-    <message>
-        <location filename="../forms/messagepage.ui" line="134"/>
-        <source>&amp;Copy to Clipboard</source>
-        <translation>複製到剪貼簿</translation>
-=======
         <location filename="../forms/messagepage.ui" line="93"/>
         <source>Enter the message you want to sign here</source>
         <translation>在這裡輸入你想簽署的訊息</translation>
@@ -1242,71 +835,14 @@
         <translation>簽署一則訊息來證明你擁有這個位址</translation>
     </message>
     <message>
-        <location filename="../messagepage.cpp" line="101"/>
-        <source>Sign failed</source>
-        <translation>簽署失敗</translation>
->>>>>>> 423cece2
-    </message>
-    <message>
-        <location filename="../forms/messagepage.ui" line="131"/>
-        <source>Copy the current signature to the system clipboard</source>
-        <translation>複製目前的簽章到系統剪貼簿</translation>
-    </message>
-    <message>
-        <location filename="../forms/messagepage.ui" line="38"/>
-        <source>The address to sign the message with  (e.g. 1NS17iag9jJgTHD1VXjvLCEnZuQ3rJDE9L)</source>
-        <translation>用來簽署訊息的位址 (比如說 1NS17iag9jJgTHD1VXjvLCEnZuQ3rJDE9L)</translation>
-    </message>
-    <message>
-        <location filename="../forms/messagepage.ui" line="48"/>
-        <source>Choose adress from address book</source>
-        <translation>從位址簿中選一個位址</translation>
-    </message>
-    <message>
-        <location filename="../forms/messagepage.ui" line="58"/>
-        <source>Alt+A</source>
-        <translation>Alt+A</translation>
-    </message>
-    <message>
-        <location filename="../forms/messagepage.ui" line="71"/>
-        <source>Paste address from clipboard</source>
-        <translation>從剪貼簿貼上位址</translation>
-    </message>
-    <message>
-        <location filename="../forms/messagepage.ui" line="81"/>
-        <source>Alt+P</source>
-        <translation>Alt+P</translation>
-    </message>
-    <message>
-        <location filename="../forms/messagepage.ui" line="93"/>
-        <source>Enter the message you want to sign here</source>
-        <translation>在這裡輸入你想簽署的訊息</translation>
-    </message>
-    <message>
         <location filename="../forms/messagepage.ui" line="105"/>
         <source>Click &quot;Sign Message&quot; to get signature</source>
         <translation>按&quot;簽署訊息&quot;來取得簽章</translation>
     </message>
     <message>
-<<<<<<< HEAD
-        <location filename="../forms/messagepage.ui" line="117"/>
-        <source>Sign a message to prove you own this address</source>
-        <translation>簽署一則訊息來證明你擁有這個位址</translation>
-    </message>
-    <message>
         <location filename="../forms/messagepage.ui" line="120"/>
         <source>&amp;Sign Message</source>
         <translation>簽署訊息</translation>
-    </message>
-    <message>
-        <location filename="../forms/messagepage.ui" line="131"/>
-        <source>Copy the current signature to the system clipboard</source>
-        <translation>複製目前的簽章到系統剪貼簿</translation>
-=======
-        <location filename="../forms/messagepage.ui" line="120"/>
-        <source>&amp;Sign Message</source>
-        <translation>簽署訊息</translation>
->>>>>>> 423cece2
     </message>
     <message>
         <location filename="../messagepage.cpp" line="74"/>
@@ -1316,27 +852,55 @@
         <translation>簽署發生錯誤</translation>
     </message>
     <message>
+        <location filename="../messagepage.cpp" line="89"/>
+        <source>Private key for %1 is not available.</source>
+        <translation>沒有 %1 的密鑰.</translation>
+    </message>
+    <message>
+        <location filename="../forms/messagepage.ui" line="38"/>
+        <source>The address to sign the message with  (e.g. 1NS17iag9jJgTHD1VXjvLCEnZuQ3rJDE9L)</source>
+        <translation>用來簽署訊息的位址 (比如說 1NS17iag9jJgTHD1VXjvLCEnZuQ3rJDE9L)</translation>
+    </message>
+    <message>
+        <location filename="../forms/messagepage.ui" line="48"/>
+        <source>Choose adress from address book</source>
+        <translation>從位址簿中選一個位址</translation>
+    </message>
+    <message>
+        <location filename="../forms/messagepage.ui" line="58"/>
+        <source>Alt+A</source>
+        <translation>Alt+A</translation>
+    </message>
+    <message>
+        <location filename="../forms/messagepage.ui" line="71"/>
+        <source>Paste address from clipboard</source>
+        <translation>從剪貼簿貼上位址</translation>
+    </message>
+    <message>
+        <location filename="../forms/messagepage.ui" line="81"/>
+        <source>Alt+P</source>
+        <translation>Alt+P</translation>
+    </message>
+    <message>
+        <location filename="../forms/messagepage.ui" line="131"/>
+        <source>Copy the current signature to the system clipboard</source>
+        <translation>複製目前的簽章到系統剪貼簿</translation>
+    </message>
+    <message>
+        <location filename="../forms/messagepage.ui" line="134"/>
+        <source>&amp;Copy to Clipboard</source>
+        <translation>複製到剪貼簿</translation>
+    </message>
+    <message>
+        <location filename="../messagepage.cpp" line="74"/>
+        <source>%1 is not a valid address.</source>
+        <translation>%1 不是個有效的位址.</translation>
+    </message>
+    <message>
         <location filename="../messagepage.cpp" line="101"/>
         <source>Sign failed</source>
         <translation>簽署失敗</translation>
     </message>
-    <message>
-        <location filename="../messagepage.cpp" line="74"/>
-        <location filename="../messagepage.cpp" line="89"/>
-        <location filename="../messagepage.cpp" line="101"/>
-        <source>Error signing</source>
-        <translation>簽署發生錯誤</translation>
-    </message>
-    <message>
-        <location filename="../messagepage.cpp" line="74"/>
-        <source>%1 is not a valid address.</source>
-        <translation>%1 不是個有效的位址.</translation>
-    </message>
-    <message>
-        <location filename="../messagepage.cpp" line="89"/>
-        <source>Private key for %1 is not available.</source>
-        <translation>沒有 %1 的密鑰.</translation>
-    </message>
 </context>
 <context>
     <name>OptionsDialog</name>
@@ -1346,34 +910,54 @@
         <translation>主要</translation>
     </message>
     <message>
+        <location filename="../optionsdialog.cpp" line="85"/>
+        <source>Display</source>
+        <translation>顯示</translation>
+    </message>
+    <message>
         <location filename="../optionsdialog.cpp" line="105"/>
         <source>Options</source>
         <translation>選項</translation>
     </message>
-    <message>
-        <location filename="../optionsdialog.cpp" line="85"/>
-        <source>Display</source>
-        <translation>顯示</translation>
-    </message>
 </context>
 <context>
     <name>OverviewPage</name>
     <message>
-<<<<<<< HEAD
+        <location filename="../forms/overviewpage.ui" line="54"/>
+        <source>Number of transactions:</source>
+        <translation>交易次數:</translation>
+    </message>
+    <message>
+        <location filename="../forms/overviewpage.ui" line="68"/>
+        <source>Unconfirmed:</source>
+        <translation>未確認額:</translation>
+    </message>
+    <message>
+        <location filename="../forms/overviewpage.ui" line="14"/>
+        <source>Form</source>
+        <translation>表單</translation>
+    </message>
+    <message>
         <location filename="../forms/overviewpage.ui" line="40"/>
         <source>Balance:</source>
         <translation>餘額:</translation>
     </message>
     <message>
-        <location filename="../forms/overviewpage.ui" line="14"/>
-        <source>Form</source>
-        <translation>表單</translation>
-    </message>
-    <message>
         <location filename="../forms/overviewpage.ui" line="61"/>
         <source>0</source>
         <translation>0</translation>
-=======
+    </message>
+    <message>
+        <location filename="../forms/overviewpage.ui" line="88"/>
+        <source>Wallet</source>
+        <translation>錢包</translation>
+    </message>
+    <message>
+        <location filename="../forms/overviewpage.ui" line="124"/>
+        <source>&lt;b&gt;Recent transactions&lt;/b&gt;</source>
+        <translation>&lt;b&gt;最近交易&lt;/b&gt;</translation>
+    </message>
+    <message>
         <location filename="../overviewpage.cpp" line="108"/>
         <source>Total of transactions that have yet to be confirmed, and do not yet count toward the current balance</source>
         <translation>尚未確認之交易的總額, 不包含在目前餘額中</translation>
@@ -1388,68 +972,6 @@
         <source>Your current balance</source>
         <translation>目前餘額</translation>
     </message>
-    <message>
-        <location filename="../forms/overviewpage.ui" line="14"/>
-        <source>Form</source>
-        <translation>表單</translation>
->>>>>>> 423cece2
-    </message>
-    <message>
-        <location filename="../forms/overviewpage.ui" line="88"/>
-        <source>Wallet</source>
-        <translation>錢包</translation>
-    </message>
-    <message>
-<<<<<<< HEAD
-        <location filename="../overviewpage.cpp" line="103"/>
-        <source>Your current balance</source>
-        <translation>目前餘額</translation>
-    </message>
-    <message>
-        <location filename="../forms/overviewpage.ui" line="68"/>
-        <source>Unconfirmed:</source>
-        <translation>未確認額:</translation>
-    </message>
-    <message>
-        <location filename="../overviewpage.cpp" line="108"/>
-        <source>Total of transactions that have yet to be confirmed, and do not yet count toward the current balance</source>
-        <translation>尚未確認之交易的總額, 不包含在目前餘額中</translation>
-    </message>
-    <message>
-        <location filename="../forms/overviewpage.ui" line="54"/>
-        <source>Number of transactions:</source>
-        <translation>交易次數:</translation>
-    </message>
-    <message>
-        <location filename="../overviewpage.cpp" line="111"/>
-        <source>Total number of transactions in wallet</source>
-        <translation>錢包中紀錄的總交易次數</translation>
-=======
-        <location filename="../forms/overviewpage.ui" line="54"/>
-        <source>Number of transactions:</source>
-        <translation>交易次數:</translation>
-    </message>
-    <message>
-        <location filename="../forms/overviewpage.ui" line="40"/>
-        <source>Balance:</source>
-        <translation>餘額:</translation>
-    </message>
-    <message>
-        <location filename="../forms/overviewpage.ui" line="61"/>
-        <source>0</source>
-        <translation>0</translation>
-    </message>
-    <message>
-        <location filename="../forms/overviewpage.ui" line="68"/>
-        <source>Unconfirmed:</source>
-        <translation>未確認額:</translation>
->>>>>>> 423cece2
-    </message>
-    <message>
-        <location filename="../forms/overviewpage.ui" line="124"/>
-        <source>&lt;b&gt;Recent transactions&lt;/b&gt;</source>
-        <translation>&lt;b&gt;最近交易&lt;/b&gt;</translation>
-    </message>
 </context>
 <context>
     <name>QRCodeDialog</name>
@@ -1459,87 +981,129 @@
         <translation>訊息:</translation>
     </message>
     <message>
-        <location filename="../qrcodedialog.cpp" line="48"/>
-        <source>Error encoding URI into QR Code.</source>
-        <translation>將 URI 編碼成 QR 條碼時發生錯誤</translation>
-    </message>
-    <message>
-<<<<<<< HEAD
+        <location filename="../forms/qrcodedialog.ui" line="55"/>
+        <source>Request Payment</source>
+        <translation>付款單</translation>
+    </message>
+    <message>
+        <location filename="../forms/qrcodedialog.ui" line="70"/>
+        <source>Amount:</source>
+        <translation>金額:</translation>
+    </message>
+    <message>
         <location filename="../qrcodedialog.cpp" line="121"/>
         <source>PNG Images (*.png)</source>
         <translation>PNG 圖檔 (*.png)</translation>
     </message>
     <message>
+        <location filename="../forms/qrcodedialog.ui" line="105"/>
+        <source>BTC</source>
+        <translation>BTC</translation>
+    </message>
+    <message>
+        <location filename="../qrcodedialog.cpp" line="64"/>
+        <source>Resulting URI too long, try to reduce the text for label / message.</source>
+        <translation>造出的網址太長了,請把標籤或訊息的文字縮短再試看看.</translation>
+    </message>
+    <message>
+        <location filename="../forms/qrcodedialog.ui" line="14"/>
+        <source>Dialog</source>
+        <translation>對話視窗</translation>
+    </message>
+    <message>
+        <location filename="../forms/qrcodedialog.ui" line="32"/>
+        <source>QR Code</source>
+        <translation>QR 條碼</translation>
+    </message>
+    <message>
+        <location filename="../forms/qrcodedialog.ui" line="121"/>
+        <source>Label:</source>
+        <translation>標記:</translation>
+    </message>
+    <message>
+        <location filename="../forms/qrcodedialog.ui" line="186"/>
+        <source>&amp;Save As...</source>
+        <translation>儲存為...</translation>
+    </message>
+    <message>
         <location filename="../qrcodedialog.cpp" line="46"/>
         <source>Error encoding URI into QR Code.</source>
         <translation>將 URI 編碼成 QR 條碼時發生錯誤</translation>
-=======
-        <location filename="../forms/qrcodedialog.ui" line="14"/>
-        <source>Dialog</source>
-        <translation>對話視窗</translation>
-    </message>
-    <message>
-        <location filename="../forms/qrcodedialog.ui" line="105"/>
-        <source>BTC</source>
-        <translation>BTC</translation>
-    </message>
-    <message>
-        <location filename="../forms/qrcodedialog.ui" line="186"/>
-        <source>&amp;Save As...</source>
-        <translation>儲存為...</translation>
->>>>>>> 423cece2
     </message>
     <message>
         <location filename="../qrcodedialog.cpp" line="121"/>
         <source>Save Image...</source>
         <translation>儲存圖片...</translation>
     </message>
-    <message>
-        <location filename="../forms/qrcodedialog.ui" line="32"/>
-        <source>QR Code</source>
-        <translation>QR 條碼</translation>
-    </message>
-    <message>
-        <location filename="../forms/qrcodedialog.ui" line="55"/>
-        <source>Request Payment</source>
-        <translation>付款單</translation>
-    </message>
-    <message>
-        <location filename="../forms/qrcodedialog.ui" line="70"/>
-        <source>Amount:</source>
-        <translation>金額:</translation>
-    </message>
-    <message>
-<<<<<<< HEAD
-        <location filename="../forms/qrcodedialog.ui" line="144"/>
-        <source>Message:</source>
-        <translation>訊息:</translation>
-    </message>
-    <message>
-        <location filename="../forms/qrcodedialog.ui" line="105"/>
-        <source>BTC</source>
-        <translation>BTC</translation>
-    </message>
-    <message>
-        <location filename="../qrcodedialog.cpp" line="64"/>
-        <source>Resulting URI too long, try to reduce the text for label / message.</source>
-        <translation>造出的網址太長了,請把標籤或訊息的文字縮短再試看看.</translation>
-=======
-        <location filename="../forms/qrcodedialog.ui" line="121"/>
-        <source>Label:</source>
-        <translation>標記:</translation>
-    </message>
-    <message>
-        <location filename="../qrcodedialog.cpp" line="113"/>
-        <source>PNG Images (*.png)</source>
-        <translation>PNG 圖檔 (*.png)</translation>
->>>>>>> 423cece2
-    </message>
 </context>
 <context>
     <name>SendCoinsDialog</name>
     <message>
-<<<<<<< HEAD
+        <location filename="../forms/sendcoinsdialog.ui" line="106"/>
+        <source>Balance:</source>
+        <translation>餘額:</translation>
+    </message>
+    <message>
+        <location filename="../forms/sendcoinsdialog.ui" line="147"/>
+        <source>&amp;Send</source>
+        <translation>付出</translation>
+    </message>
+    <message>
+        <location filename="../forms/sendcoinsdialog.ui" line="144"/>
+        <source>Confirm the send action</source>
+        <translation>確認付款動作</translation>
+    </message>
+    <message>
+        <location filename="../sendcoinsdialog.cpp" line="95"/>
+        <source>&lt;b&gt;%1&lt;/b&gt; to %2 (%3)</source>
+        <translation>&lt;b&gt;%1&lt;/b&gt; 給 %2 (%3)</translation>
+    </message>
+    <message>
+        <location filename="../sendcoinsdialog.cpp" line="101"/>
+        <source> and </source>
+        <translation>和</translation>
+    </message>
+    <message>
+        <location filename="../sendcoinsdialog.cpp" line="129"/>
+        <source>The amount to pay must be larger than 0.</source>
+        <translation>付款金額必須大於 0.</translation>
+    </message>
+    <message>
+        <location filename="../sendcoinsdialog.cpp" line="101"/>
+        <source>Are you sure you want to send %1?</source>
+        <translation>確定要付出 %1 嗎?</translation>
+    </message>
+    <message>
+        <location filename="../sendcoinsdialog.cpp" line="155"/>
+        <source>Error: The transaction was rejected. This might happen if some of the coins in your wallet were already spent, such as if you used a copy of wallet.dat and coins were spent in the copy but not marked as spent here.</source>
+        <translation>錯誤: 交易被拒絕. 有時候會發生這種錯誤, 是因為你錢包中的一些錢已經被花掉了. 比如說你複製了錢包檔 wallet.dat, 然後用複製的錢包花掉了錢, 你現在所用的原來的錢包中卻沒有該筆交易紀錄.</translation>
+    </message>
+    <message>
+        <location filename="../sendcoinsdialog.cpp" line="134"/>
+        <source>The amount exceeds your balance.</source>
+        <translation>金額超過了餘額</translation>
+    </message>
+    <message>
+        <location filename="../sendcoinsdialog.cpp" line="100"/>
+        <source>Confirm send coins</source>
+        <translation>確認付出金額</translation>
+    </message>
+    <message>
+        <location filename="../sendcoinsdialog.cpp" line="139"/>
+        <source>The total exceeds your balance when the %1 transaction fee is included.</source>
+        <translation>包含 %1 的交易手續費後, 總金額超過了你的餘額</translation>
+    </message>
+    <message>
+        <location filename="../sendcoinsdialog.cpp" line="145"/>
+        <source>Duplicate address found, can only send to each address once per send operation.</source>
+        <translation>發現有重複的位址. 在一次付款動作中, 只能付給每個位址一次.</translation>
+    </message>
+    <message>
+        <location filename="../sendcoinsdialog.cpp" line="150"/>
+        <source>Error: Transaction creation failed.</source>
+        <translation>錯誤: 交易產生失敗.</translation>
+    </message>
+    <message>
         <location filename="../forms/sendcoinsdialog.ui" line="14"/>
         <location filename="../sendcoinsdialog.cpp" line="123"/>
         <location filename="../sendcoinsdialog.cpp" line="128"/>
@@ -1552,191 +1116,52 @@
         <translation>付錢</translation>
     </message>
     <message>
+        <location filename="../forms/sendcoinsdialog.ui" line="84"/>
+        <source>Remove all transaction fields</source>
+        <translation>移除所有交易欄位</translation>
+    </message>
+    <message>
+        <location filename="../forms/sendcoinsdialog.ui" line="87"/>
+        <source>Clear all</source>
+        <translation>全部清掉</translation>
+    </message>
+    <message>
+        <location filename="../forms/sendcoinsdialog.ui" line="113"/>
+        <source>123.456 BTC</source>
+        <translation>123.456 BTC</translation>
+    </message>
+    <message>
         <location filename="../forms/sendcoinsdialog.ui" line="64"/>
         <source>Send to multiple recipients at once</source>
         <translation>一次付給多個人</translation>
     </message>
     <message>
-=======
->>>>>>> 423cece2
-        <location filename="../forms/sendcoinsdialog.ui" line="84"/>
-        <source>Remove all transaction fields</source>
-        <translation>移除所有交易欄位</translation>
-    </message>
-    <message>
-        <location filename="../forms/sendcoinsdialog.ui" line="106"/>
-        <source>Balance:</source>
-        <translation>餘額:</translation>
-    </message>
-    <message>
-<<<<<<< HEAD
-=======
-        <location filename="../forms/sendcoinsdialog.ui" line="147"/>
-        <source>&amp;Send</source>
-        <translation>付出</translation>
-    </message>
-    <message>
->>>>>>> 423cece2
-        <location filename="../forms/sendcoinsdialog.ui" line="144"/>
-        <source>Confirm the send action</source>
-        <translation>確認付款動作</translation>
-    </message>
-    <message>
-        <location filename="../sendcoinsdialog.cpp" line="95"/>
-        <source>&lt;b&gt;%1&lt;/b&gt; to %2 (%3)</source>
-        <translation>&lt;b&gt;%1&lt;/b&gt; 給 %2 (%3)</translation>
-    </message>
-    <message>
-        <location filename="../sendcoinsdialog.cpp" line="101"/>
-        <source> and </source>
-        <translation>和</translation>
-<<<<<<< HEAD
-=======
-    </message>
-    <message>
-        <location filename="../sendcoinsdialog.cpp" line="100"/>
-        <source>Confirm send coins</source>
-        <translation>確認付出金額</translation>
->>>>>>> 423cece2
-    </message>
-    <message>
-        <location filename="../sendcoinsdialog.cpp" line="129"/>
-        <source>The amount to pay must be larger than 0.</source>
-        <translation>付款金額必須大於 0.</translation>
-    </message>
-    <message>
-<<<<<<< HEAD
-        <location filename="../sendcoinsdialog.cpp" line="155"/>
-        <source>Error: The transaction was rejected. This might happen if some of the coins in your wallet were already spent, such as if you used a copy of wallet.dat and coins were spent in the copy but not marked as spent here.</source>
-        <translation>錯誤: 交易被拒絕. 有時候會發生這種錯誤, 是因為你錢包中的一些錢已經被花掉了. 比如說你複製了錢包檔 wallet.dat, 然後用複製的錢包花掉了錢, 你現在所用的原來的錢包中卻沒有該筆交易紀錄.</translation>
-    </message>
-    <message>
         <location filename="../forms/sendcoinsdialog.ui" line="67"/>
         <source>&amp;Add recipient...</source>
         <translation>加收款人...</translation>
     </message>
     <message>
-        <location filename="../forms/sendcoinsdialog.ui" line="87"/>
-        <source>Clear all</source>
-        <translation>全部清掉</translation>
-    </message>
-    <message>
-        <location filename="../forms/sendcoinsdialog.ui" line="113"/>
-        <source>123.456 BTC</source>
-        <translation>123.456 BTC</translation>
-    </message>
-    <message>
-        <location filename="../sendcoinsdialog.cpp" line="100"/>
-        <source>Confirm send coins</source>
-        <translation>確認付出金額</translation>
-    </message>
-    <message>
-        <location filename="../sendcoinsdialog.cpp" line="101"/>
-        <source>Are you sure you want to send %1?</source>
-        <translation>確定要付出 %1 嗎?</translation>
-=======
         <location filename="../sendcoinsdialog.cpp" line="124"/>
         <source>The recipient address is not valid, please recheck.</source>
         <translation>無效的收款位址, 請再檢查看看.</translation>
     </message>
-    <message>
-        <location filename="../sendcoinsdialog.cpp" line="134"/>
-        <source>The amount exceeds your balance.</source>
-        <translation>金額超過了餘額</translation>
-    </message>
-    <message>
-        <location filename="../forms/sendcoinsdialog.ui" line="64"/>
-        <source>Send to multiple recipients at once</source>
-        <translation>一次付給多個人</translation>
-    </message>
-    <message>
-        <location filename="../forms/sendcoinsdialog.ui" line="113"/>
-        <source>123.456 BTC</source>
-        <translation>123.456 BTC</translation>
-    </message>
-    <message>
-        <location filename="../forms/sendcoinsdialog.ui" line="14"/>
-        <location filename="../sendcoinsdialog.cpp" line="123"/>
-        <location filename="../sendcoinsdialog.cpp" line="128"/>
-        <location filename="../sendcoinsdialog.cpp" line="133"/>
-        <location filename="../sendcoinsdialog.cpp" line="138"/>
-        <location filename="../sendcoinsdialog.cpp" line="144"/>
-        <location filename="../sendcoinsdialog.cpp" line="149"/>
-        <location filename="../sendcoinsdialog.cpp" line="154"/>
-        <source>Send Coins</source>
-        <translation>付錢</translation>
-    </message>
-    <message>
-        <location filename="../sendcoinsdialog.cpp" line="145"/>
-        <source>Duplicate address found, can only send to each address once per send operation.</source>
-        <translation>發現有重複的位址. 在一次付款動作中, 只能付給每個位址一次.</translation>
-    </message>
-    <message>
-        <location filename="../sendcoinsdialog.cpp" line="150"/>
-        <source>Error: Transaction creation failed.</source>
-        <translation>錯誤: 交易產生失敗.</translation>
->>>>>>> 423cece2
-    </message>
-    <message>
-        <location filename="../forms/sendcoinsdialog.ui" line="67"/>
-        <source>&amp;Add recipient...</source>
-        <translation>加收款人...</translation>
-    </message>
-    <message>
-        <location filename="../forms/sendcoinsdialog.ui" line="87"/>
-        <source>Clear all</source>
-        <translation>全部清掉</translation>
-    </message>
-    <message>
-<<<<<<< HEAD
-        <location filename="../sendcoinsdialog.cpp" line="134"/>
-        <source>The amount exceeds your balance.</source>
-        <translation>金額超過了餘額</translation>
-=======
-        <location filename="../sendcoinsdialog.cpp" line="129"/>
-        <source>The amount to pay must be larger than 0.</source>
-        <translation>付款金額必須大於 0.</translation>
->>>>>>> 423cece2
-    </message>
-    <message>
-        <location filename="../sendcoinsdialog.cpp" line="139"/>
-        <source>The total exceeds your balance when the %1 transaction fee is included.</source>
-        <translation>包含 %1 的交易手續費後, 總金額超過了你的餘額</translation>
-    </message>
-    <message>
-<<<<<<< HEAD
-        <location filename="../sendcoinsdialog.cpp" line="145"/>
-        <source>Duplicate address found, can only send to each address once per send operation.</source>
-        <translation>發現有重複的位址. 在一次付款動作中, 只能付給每個位址一次.</translation>
-    </message>
-    <message>
-        <location filename="../sendcoinsdialog.cpp" line="150"/>
-        <source>Error: Transaction creation failed.</source>
-        <translation>錯誤: 交易產生失敗.</translation>
-=======
-        <location filename="../sendcoinsdialog.cpp" line="155"/>
-        <source>Error: The transaction was rejected. This might happen if some of the coins in your wallet were already spent, such as if you used a copy of wallet.dat and coins were spent in the copy but not marked as spent here.</source>
-        <translation>錯誤: 交易被拒絕. 有時候會發生這種錯誤, 是因為你錢包中的一些錢已經被花掉了. 比如說你複製了錢包檔 wallet.dat, 然後用複製的錢包花掉了錢, 你現在所用的原來的錢包中卻沒有該筆交易紀錄.</translation>
->>>>>>> 423cece2
-    </message>
 </context>
 <context>
     <name>SendCoinsEntry</name>
     <message>
-<<<<<<< HEAD
+        <location filename="../forms/sendcoinsentry.ui" line="14"/>
+        <source>Form</source>
+        <translation>表單</translation>
+    </message>
+    <message>
         <location filename="../forms/sendcoinsentry.ui" line="29"/>
         <source>A&amp;mount:</source>
         <translation>金額:</translation>
     </message>
     <message>
-        <location filename="../forms/sendcoinsentry.ui" line="103"/>
-        <source>Choose address from address book</source>
-        <translation>從位址簿中選一個位址</translation>
-    </message>
-    <message>
-        <location filename="../forms/sendcoinsentry.ui" line="14"/>
-        <source>Form</source>
-        <translation>表單</translation>
+        <location filename="../forms/sendcoinsentry.ui" line="42"/>
+        <source>Pay &amp;To:</source>
+        <translation>付給:</translation>
     </message>
     <message>
         <location filename="../forms/sendcoinsentry.ui" line="66"/>
@@ -1745,14 +1170,11 @@
         <translation>給這個位址輸入一個標記, 並加到位址簿中</translation>
     </message>
     <message>
-=======
->>>>>>> 423cece2
         <location filename="../forms/sendcoinsentry.ui" line="75"/>
         <source>&amp;Label:</source>
         <translation>標記:</translation>
     </message>
     <message>
-<<<<<<< HEAD
         <location filename="../forms/sendcoinsentry.ui" line="93"/>
         <source>The address to send the payment to  (e.g. 1NS17iag9jJgTHD1VXjvLCEnZuQ3rJDE9L)</source>
         <translation>付款的目標位址 (比如說 1NS17iag9jJgTHD1VXjvLCEnZuQ3rJDE9L)</translation>
@@ -1763,8 +1185,6 @@
         <translation>Alt+A</translation>
     </message>
     <message>
-=======
->>>>>>> 423cece2
         <location filename="../forms/sendcoinsentry.ui" line="120"/>
         <source>Paste address from clipboard</source>
         <translation>從剪貼簿貼上位址</translation>
@@ -1775,35 +1195,9 @@
         <translation>Alt+P</translation>
     </message>
     <message>
-        <location filename="../forms/sendcoinsentry.ui" line="14"/>
-        <source>Form</source>
-        <translation>表單</translation>
-    </message>
-    <message>
-        <location filename="../forms/sendcoinsentry.ui" line="29"/>
-        <source>A&amp;mount:</source>
-        <translation>金額:</translation>
-    </message>
-    <message>
-        <location filename="../forms/sendcoinsentry.ui" line="42"/>
-        <source>Pay &amp;To:</source>
-        <translation>付給:</translation>
-    </message>
-    <message>
-<<<<<<< HEAD
-        <location filename="../forms/sendcoinsentry.ui" line="42"/>
-        <source>Pay &amp;To:</source>
-        <translation>付給:</translation>
-=======
-        <location filename="../forms/sendcoinsentry.ui" line="66"/>
-        <location filename="../sendcoinsentry.cpp" line="26"/>
-        <source>Enter a label for this address to add it to your address book</source>
-        <translation>給這個位址輸入一個標記, 並加到位址簿中</translation>
-    </message>
-    <message>
-        <location filename="../forms/sendcoinsentry.ui" line="93"/>
-        <source>The address to send the payment to  (e.g. 1NS17iag9jJgTHD1VXjvLCEnZuQ3rJDE9L)</source>
-        <translation>付款的目標位址 (比如說 1NS17iag9jJgTHD1VXjvLCEnZuQ3rJDE9L)</translation>
+        <location filename="../forms/sendcoinsentry.ui" line="137"/>
+        <source>Remove this recipient</source>
+        <translation>去掉這個收款人</translation>
     </message>
     <message>
         <location filename="../forms/sendcoinsentry.ui" line="103"/>
@@ -1811,17 +1205,6 @@
         <translation>從位址簿中選一個位址</translation>
     </message>
     <message>
-        <location filename="../forms/sendcoinsentry.ui" line="113"/>
-        <source>Alt+A</source>
-        <translation>Alt+A</translation>
->>>>>>> 423cece2
-    </message>
-    <message>
-        <location filename="../forms/sendcoinsentry.ui" line="137"/>
-        <source>Remove this recipient</source>
-        <translation>去掉這個收款人</translation>
-    </message>
-    <message>
         <location filename="../sendcoinsentry.cpp" line="25"/>
         <source>Enter a Bitcoin address (e.g. 1NS17iag9jJgTHD1VXjvLCEnZuQ3rJDE9L)</source>
         <translation>輸入位元幣位址 (比如說 1NS17iag9jJgTHD1VXjvLCEnZuQ3rJDE9L)</translation>
@@ -1830,86 +1213,39 @@
 <context>
     <name>TransactionDesc</name>
     <message>
-<<<<<<< HEAD
-        <location filename="../transactiondesc.cpp" line="32"/>
-        <source>%1 confirmations</source>
-        <translation>經確認 %1 次</translation>
-=======
-        <location filename="../transactiondesc.cpp" line="28"/>
-        <source>%1/unconfirmed</source>
-        <translation>%1/未確認</translation>
-    </message>
-    <message>
-        <location filename="../transactiondesc.cpp" line="52"/>
-        <source>, has not been successfully broadcast yet</source>
-        <translation>, 尚未成功公告出去</translation>
->>>>>>> 423cece2
-    </message>
-    <message>
         <location filename="../transactiondesc.cpp" line="20"/>
         <source>Open for %1 blocks</source>
         <translation>在 %1 個區塊內未定</translation>
     </message>
     <message>
-<<<<<<< HEAD
-        <location filename="../transactiondesc.cpp" line="57"/>
-=======
-        <location filename="../transactiondesc.cpp" line="20"/>
-        <source>Open until %1</source>
-        <translation>在 %1 前未定</translation>
+        <location filename="../transactiondesc.cpp" line="28"/>
+        <source>%1/offline?</source>
+        <translation>%1/離線中?</translation>
     </message>
     <message>
         <location filename="../transactiondesc.cpp" line="30"/>
-        <source>%1 confirmations</source>
-        <translation>經確認 %1 次</translation>
-    </message>
-    <message>
-        <location filename="../transactiondesc.cpp" line="47"/>
+        <source>%1/unconfirmed</source>
+        <translation>%1/未確認</translation>
+    </message>
+    <message>
+        <location filename="../transactiondesc.cpp" line="50"/>
         <source>&lt;b&gt;Status:&lt;/b&gt; </source>
         <translation>&lt;b&gt;狀態:&lt;/b&gt; </translation>
     </message>
     <message>
-        <location filename="../transactiondesc.cpp" line="54"/>
->>>>>>> 423cece2
+        <location filename="../transactiondesc.cpp" line="55"/>
+        <source>, has not been successfully broadcast yet</source>
+        <translation>, 尚未成功公告出去</translation>
+    </message>
+    <message>
+        <location filename="../transactiondesc.cpp" line="57"/>
         <source>, broadcast through %1 node</source>
         <translation>, 已公告至 %1 個節點</translation>
     </message>
     <message>
-<<<<<<< HEAD
         <location filename="../transactiondesc.cpp" line="59"/>
         <source>, broadcast through %1 nodes</source>
         <translation>, 已公告至 %1 個節點</translation>
-    </message>
-    <message>
-        <location filename="../transactiondesc.cpp" line="22"/>
-        <source>Open until %1</source>
-        <translation>在 %1 前未定</translation>
-=======
-        <location filename="../transactiondesc.cpp" line="90"/>
-        <source>unknown</source>
-        <translation>未知</translation>
-    </message>
-    <message>
-        <location filename="../transactiondesc.cpp" line="67"/>
-        <source>&lt;b&gt;Source:&lt;/b&gt; Generated&lt;br&gt;</source>
-        <translation>&lt;b&gt;來源:&lt;/b&gt; 生產所得&lt;br&gt;</translation>
->>>>>>> 423cece2
-    </message>
-    <message>
-        <location filename="../transactiondesc.cpp" line="28"/>
-        <source>%1/offline?</source>
-        <translation>%1/離線中?</translation>
-    </message>
-    <message>
-        <location filename="../transactiondesc.cpp" line="50"/>
-        <source>&lt;b&gt;Status:&lt;/b&gt; </source>
-        <translation>&lt;b&gt;狀態:&lt;/b&gt; </translation>
-    </message>
-    <message>
-<<<<<<< HEAD
-        <location filename="../transactiondesc.cpp" line="55"/>
-        <source>, has not been successfully broadcast yet</source>
-        <translation>, 尚未成功公告出去</translation>
     </message>
     <message>
         <location filename="../transactiondesc.cpp" line="63"/>
@@ -1926,11 +1262,6 @@
         <location filename="../transactiondesc.cpp" line="93"/>
         <source>&lt;b&gt;From:&lt;/b&gt; </source>
         <translation>&lt;b&gt;來自:&lt;/b&gt; </translation>
-    </message>
-    <message>
-        <location filename="../transactiondesc.cpp" line="93"/>
-        <source>unknown</source>
-        <translation>未知</translation>
     </message>
     <message>
         <location filename="../transactiondesc.cpp" line="94"/>
@@ -1948,31 +1279,6 @@
         <location filename="../transactiondesc.cpp" line="99"/>
         <source> (yours)</source>
         <translation> (你的)</translation>
-=======
-        <location filename="../transactiondesc.cpp" line="96"/>
-        <source> (yours)</source>
-        <translation> (你的)</translation>
-    </message>
-    <message>
-        <location filename="../transactiondesc.cpp" line="94"/>
-        <source> (yours, label: </source>
-        <translation> (你的, 標記為: </translation>
-    </message>
-    <message>
-        <location filename="../transactiondesc.cpp" line="26"/>
-        <source>%1/offline?</source>
-        <translation>%1/離線中?</translation>
-    </message>
-    <message>
-        <location filename="../transactiondesc.cpp" line="56"/>
-        <source>, broadcast through %1 nodes</source>
-        <translation>, 已公告至 %1 個節點</translation>
-    </message>
-    <message>
-        <location filename="../transactiondesc.cpp" line="60"/>
-        <source>&lt;b&gt;Date:&lt;/b&gt; </source>
-        <translation>&lt;b&gt;日期:&lt;/b&gt; </translation>
->>>>>>> 423cece2
     </message>
     <message>
         <location filename="../transactiondesc.cpp" line="134"/>
@@ -2005,16 +1311,26 @@
         <translation>&lt;b&gt;交易手續費:&lt;/b&gt; </translation>
     </message>
     <message>
-        <location filename="../transactiondesc.cpp" line="30"/>
-        <source>%1/unconfirmed</source>
-        <translation>%1/未確認</translation>
-    </message>
-    <message>
         <location filename="../transactiondesc.cpp" line="214"/>
         <source>&lt;b&gt;Net amount:&lt;/b&gt; </source>
         <translation>&lt;b&gt;淨額:&lt;/b&gt; </translation>
     </message>
     <message>
+        <location filename="../transactiondesc.cpp" line="22"/>
+        <source>Open until %1</source>
+        <translation>在 %1 前未定</translation>
+    </message>
+    <message>
+        <location filename="../transactiondesc.cpp" line="32"/>
+        <source>%1 confirmations</source>
+        <translation>經確認 %1 次</translation>
+    </message>
+    <message>
+        <location filename="../transactiondesc.cpp" line="93"/>
+        <source>unknown</source>
+        <translation>未知</translation>
+    </message>
+    <message>
         <location filename="../transactiondesc.cpp" line="220"/>
         <source>Message:</source>
         <translation>訊息:</translation>
@@ -2025,11 +1341,6 @@
         <translation>附註:</translation>
     </message>
     <message>
-        <location filename="../transactiondesc.cpp" line="221"/>
-        <source>Transaction ID:</source>
-        <translation>交易識別碼:</translation>
-    </message>
-    <message>
         <location filename="../transactiondesc.cpp" line="224"/>
         <source>Transaction ID:</source>
         <translation>交易識別碼:</translation>
@@ -2069,6 +1380,56 @@
         <location filename="../transactiontablemodel.cpp" line="214"/>
         <source>Address</source>
         <translation>位址</translation>
+    </message>
+    <message>
+        <location filename="../transactiontablemodel.cpp" line="289"/>
+        <source>Confirmed (%1 confirmations)</source>
+        <translation>已確認 (經確認 %1 次)</translation>
+    </message>
+    <message>
+        <location filename="../transactiontablemodel.cpp" line="303"/>
+        <source>This block was not received by any other nodes and will probably not be accepted!</source>
+        <translation>沒有其他節點收到這個區塊, 也許它不被接受!</translation>
+    </message>
+    <message>
+        <location filename="../transactiontablemodel.cpp" line="349"/>
+        <source>Received with</source>
+        <translation>收受於</translation>
+    </message>
+    <message>
+        <location filename="../transactiontablemodel.cpp" line="351"/>
+        <source>Received from</source>
+        <translation>收受自</translation>
+    </message>
+    <message>
+        <location filename="../transactiontablemodel.cpp" line="354"/>
+        <source>Sent to</source>
+        <translation>付出至</translation>
+    </message>
+    <message>
+        <location filename="../transactiontablemodel.cpp" line="356"/>
+        <source>Payment to yourself</source>
+        <translation>付給自己</translation>
+    </message>
+    <message>
+        <location filename="../transactiontablemodel.cpp" line="595"/>
+        <source>Transaction status. Hover over this field to show number of confirmations.</source>
+        <translation>交易狀態. 移動游標至欄位上方來顯示確認次數.</translation>
+    </message>
+    <message>
+        <location filename="../transactiontablemodel.cpp" line="599"/>
+        <source>Type of transaction.</source>
+        <translation>交易的種類.</translation>
+    </message>
+    <message>
+        <location filename="../transactiontablemodel.cpp" line="601"/>
+        <source>Destination address of transaction.</source>
+        <translation>交易的目標位址.</translation>
+    </message>
+    <message>
+        <location filename="../transactiontablemodel.cpp" line="603"/>
+        <source>Amount removed from or added to balance.</source>
+        <translation>減去或加入至餘額的金額</translation>
     </message>
     <message>
         <location filename="../transactiontablemodel.cpp" line="214"/>
@@ -2093,88 +1454,10 @@
         <translation>離線中 (經確認 %1 次)</translation>
     </message>
     <message>
-        <location filename="../transactiontablemodel.cpp" line="289"/>
-        <source>Confirmed (%1 confirmations)</source>
-        <translation>已確認 (經確認 %1 次)</translation>
-    </message>
-    <message>
-        <location filename="../transactiontablemodel.cpp" line="289"/>
-        <source>Confirmed (%1 confirmations)</source>
-        <translation>已確認 (經確認 %1 次)</translation>
-    </message>
-    <message>
-        <location filename="../transactiontablemodel.cpp" line="303"/>
-        <source>This block was not received by any other nodes and will probably not be accepted!</source>
-        <translation>沒有其他節點收到這個區塊, 也許它不被接受!</translation>
-    </message>
-    <message>
-        <location filename="../transactiontablemodel.cpp" line="306"/>
-        <source>Generated but not accepted</source>
-        <translation>產出但不被接受</translation>
-    </message>
-    <message>
-        <location filename="../transactiontablemodel.cpp" line="349"/>
-        <source>Received with</source>
-        <translation>收受於</translation>
-    </message>
-    <message>
-        <location filename="../transactiontablemodel.cpp" line="351"/>
-        <source>Received from</source>
-        <translation>收受自</translation>
-    </message>
-    <message>
-        <location filename="../transactiontablemodel.cpp" line="354"/>
-        <source>Sent to</source>
-        <translation>付出至</translation>
-    </message>
-    <message>
-        <location filename="../transactiontablemodel.cpp" line="356"/>
-        <source>Payment to yourself</source>
-        <translation>付給自己</translation>
-    </message>
-    <message>
-        <location filename="../transactiontablemodel.cpp" line="358"/>
-        <source>Mined</source>
-        <translation>開採所得</translation>
-    </message>
-    <message>
-        <location filename="../transactiontablemodel.cpp" line="396"/>
-        <source>(n/a)</source>
-        <translation>(不適用)</translation>
-    </message>
-    <message>
-        <location filename="../transactiontablemodel.cpp" line="595"/>
-        <source>Transaction status. Hover over this field to show number of confirmations.</source>
-        <translation>交易狀態. 移動游標至欄位上方來顯示確認次數.</translation>
-    </message>
-    <message>
-        <location filename="../transactiontablemodel.cpp" line="597"/>
-        <source>Date and time that the transaction was received.</source>
-        <translation>收到交易的日期與時間.</translation>
-    </message>
-    <message>
-        <location filename="../transactiontablemodel.cpp" line="599"/>
-        <source>Type of transaction.</source>
-        <translation>交易的種類.</translation>
-    </message>
-    <message>
-        <location filename="../transactiontablemodel.cpp" line="601"/>
-        <source>Destination address of transaction.</source>
-        <translation>交易的目標位址.</translation>
-    </message>
-    <message>
-        <location filename="../transactiontablemodel.cpp" line="603"/>
-        <source>Amount removed from or added to balance.</source>
-        <translation>減去或加入至餘額的金額</translation>
-    </message>
-<<<<<<< HEAD
-=======
-    <message>
         <location filename="../transactiontablemodel.cpp" line="286"/>
         <source>Unconfirmed (%1 of %2 confirmations)</source>
         <translation>未確認 (經確認 %1 次, 應確認 %2 次)</translation>
     </message>
->>>>>>> 423cece2
     <message numerus="yes">
         <location filename="../transactiontablemodel.cpp" line="297"/>
         <source>Mined balance will be available in %n more blocks</source>
@@ -2182,11 +1465,130 @@
             <numerusform>生產金額將在 %n 個區塊產出後可用</numerusform>
         </translation>
     </message>
+    <message>
+        <location filename="../transactiontablemodel.cpp" line="306"/>
+        <source>Generated but not accepted</source>
+        <translation>產出但不被接受</translation>
+    </message>
+    <message>
+        <location filename="../transactiontablemodel.cpp" line="358"/>
+        <source>Mined</source>
+        <translation>開採所得</translation>
+    </message>
+    <message>
+        <location filename="../transactiontablemodel.cpp" line="396"/>
+        <source>(n/a)</source>
+        <translation>(不適用)</translation>
+    </message>
+    <message>
+        <location filename="../transactiontablemodel.cpp" line="597"/>
+        <source>Date and time that the transaction was received.</source>
+        <translation>收到交易的日期與時間.</translation>
+    </message>
 </context>
 <context>
     <name>TransactionView</name>
     <message>
-<<<<<<< HEAD
+        <location filename="../transactionview.cpp" line="127"/>
+        <source>Edit label</source>
+        <translation>編輯標記</translation>
+    </message>
+    <message>
+        <location filename="../transactionview.cpp" line="270"/>
+        <source>Export Transaction Data</source>
+        <translation>匯出交易資料</translation>
+    </message>
+    <message>
+        <location filename="../transactionview.cpp" line="271"/>
+        <source>Comma separated file (*.csv)</source>
+        <translation>逗號分隔資料檔 (*.csv)</translation>
+    </message>
+    <message>
+        <location filename="../transactionview.cpp" line="279"/>
+        <source>Confirmed</source>
+        <translation>已確認</translation>
+    </message>
+    <message>
+        <location filename="../transactionview.cpp" line="280"/>
+        <source>Date</source>
+        <translation>日期</translation>
+    </message>
+    <message>
+        <location filename="../transactionview.cpp" line="284"/>
+        <source>Amount</source>
+        <translation>金額</translation>
+    </message>
+    <message>
+        <location filename="../transactionview.cpp" line="285"/>
+        <source>ID</source>
+        <translation>識別碼</translation>
+    </message>
+    <message>
+        <location filename="../transactionview.cpp" line="289"/>
+        <source>Could not write to file %1.</source>
+        <translation>無法寫入至 %1 檔案.</translation>
+    </message>
+    <message>
+        <location filename="../transactionview.cpp" line="392"/>
+        <source>to</source>
+        <translation>至</translation>
+    </message>
+    <message>
+        <location filename="../transactionview.cpp" line="56"/>
+        <source>Today</source>
+        <translation>今天</translation>
+    </message>
+    <message>
+        <location filename="../transactionview.cpp" line="57"/>
+        <source>This week</source>
+        <translation>這週</translation>
+    </message>
+    <message>
+        <location filename="../transactionview.cpp" line="61"/>
+        <source>Range...</source>
+        <translation>指定範圍...</translation>
+    </message>
+    <message>
+        <location filename="../transactionview.cpp" line="77"/>
+        <source>Mined</source>
+        <translation>開採所得</translation>
+    </message>
+    <message>
+        <location filename="../transactionview.cpp" line="58"/>
+        <source>This month</source>
+        <translation>這個月</translation>
+    </message>
+    <message>
+        <location filename="../transactionview.cpp" line="124"/>
+        <source>Copy address</source>
+        <translation>複製位址</translation>
+    </message>
+    <message>
+        <location filename="../transactionview.cpp" line="125"/>
+        <source>Copy label</source>
+        <translation>複製標記</translation>
+    </message>
+    <message>
+        <location filename="../transactionview.cpp" line="76"/>
+        <source>To yourself</source>
+        <translation>給自己</translation>
+    </message>
+    <message>
+        <location filename="../transactionview.cpp" line="126"/>
+        <source>Copy amount</source>
+        <translation>複製金額</translation>
+    </message>
+    <message>
+        <location filename="../transactionview.cpp" line="84"/>
+        <source>Enter address or label to search</source>
+        <translation>輸入位址或標記來搜尋</translation>
+    </message>
+    <message>
+        <location filename="../transactionview.cpp" line="90"/>
+        <source>Min amount</source>
+        <translation>最小金額</translation>
+    </message>
+    <message>
         <location filename="../transactionview.cpp" line="281"/>
         <source>Type</source>
         <translation>種類</translation>
@@ -2198,59 +1600,39 @@
         <translation>全部</translation>
     </message>
     <message>
-        <location filename="../transactionview.cpp" line="56"/>
-        <source>Today</source>
-        <translation>今天</translation>
-    </message>
-    <message>
-        <location filename="../transactionview.cpp" line="57"/>
-        <source>This week</source>
-        <translation>這週</translation>
-    </message>
-    <message>
-        <location filename="../transactionview.cpp" line="124"/>
-        <source>Copy address</source>
-        <translation>複製位址</translation>
-    </message>
-    <message>
-        <location filename="../transactionview.cpp" line="125"/>
-        <source>Copy label</source>
-        <translation>複製標記</translation>
-    </message>
-    <message>
-        <location filename="../transactionview.cpp" line="58"/>
-        <source>This month</source>
-        <translation>這個月</translation>
-    </message>
-    <message>
-        <location filename="../transactionview.cpp" line="126"/>
-        <source>Copy amount</source>
-        <translation>複製金額</translation>
-    </message>
-    <message>
-        <location filename="../transactionview.cpp" line="127"/>
-        <source>Edit label</source>
-        <translation>編輯標記</translation>
-    </message>
-    <message>
-        <location filename="../transactionview.cpp" line="270"/>
-        <source>Export Transaction Data</source>
-        <translation>匯出交易資料</translation>
-    </message>
-    <message>
-        <location filename="../transactionview.cpp" line="271"/>
-        <source>Comma separated file (*.csv)</source>
-        <translation>逗號分隔資料檔 (*.csv)</translation>
-    </message>
-    <message>
-        <location filename="../transactionview.cpp" line="279"/>
-        <source>Confirmed</source>
-        <translation>已確認</translation>
-    </message>
-    <message>
-        <location filename="../transactionview.cpp" line="280"/>
-        <source>Date</source>
-        <translation>日期</translation>
+        <location filename="../transactionview.cpp" line="59"/>
+        <source>Last month</source>
+        <translation>上個月</translation>
+    </message>
+    <message>
+        <location filename="../transactionview.cpp" line="60"/>
+        <source>This year</source>
+        <translation>今年</translation>
+    </message>
+    <message>
+        <location filename="../transactionview.cpp" line="72"/>
+        <source>Received with</source>
+        <translation>收受於</translation>
+    </message>
+    <message>
+        <location filename="../transactionview.cpp" line="74"/>
+        <source>Sent to</source>
+        <translation>付出至</translation>
+    </message>
+    <message>
+        <location filename="../transactionview.cpp" line="78"/>
+        <source>Other</source>
+        <translation>其他</translation>
+    </message>
+    <message>
+        <location filename="../transactionview.cpp" line="128"/>
+        <source>Show details...</source>
+        <translation>顯示明細...</translation>
+    </message>
+    <message>
+        <location filename="../transactionview.cpp" line="283"/>
+        <source>Address</source>
+        <translation>位址</translation>
     </message>
     <message>
         <location filename="../transactionview.cpp" line="282"/>
@@ -2258,180 +1640,15 @@
         <translation>標記</translation>
     </message>
     <message>
-        <location filename="../transactionview.cpp" line="283"/>
-        <source>Address</source>
-        <translation>位址</translation>
-    </message>
-    <message>
-=======
->>>>>>> 423cece2
-        <location filename="../transactionview.cpp" line="284"/>
-        <source>Amount</source>
-        <translation>金額</translation>
-    </message>
-    <message>
         <location filename="../transactionview.cpp" line="289"/>
         <source>Error exporting</source>
         <translation>匯出錯誤</translation>
     </message>
     <message>
-        <location filename="../transactionview.cpp" line="289"/>
-        <source>Could not write to file %1.</source>
-        <translation>無法寫入至 %1 檔案.</translation>
-    </message>
-    <message>
         <location filename="../transactionview.cpp" line="384"/>
         <source>Range:</source>
         <translation>範圍:</translation>
     </message>
-    <message>
-        <location filename="../transactionview.cpp" line="392"/>
-        <source>to</source>
-        <translation>至</translation>
-    </message>
-    <message>
-        <location filename="../transactionview.cpp" line="125"/>
-        <source>Copy label</source>
-        <translation>複製標記</translation>
-    </message>
-    <message>
-        <location filename="../transactionview.cpp" line="55"/>
-        <location filename="../transactionview.cpp" line="71"/>
-        <source>All</source>
-        <translation>全部</translation>
-    </message>
-    <message>
-        <location filename="../transactionview.cpp" line="56"/>
-        <source>Today</source>
-        <translation>今天</translation>
-    </message>
-    <message>
-        <location filename="../transactionview.cpp" line="57"/>
-        <source>This week</source>
-        <translation>這週</translation>
-    </message>
-    <message>
-        <location filename="../transactionview.cpp" line="58"/>
-        <source>This month</source>
-        <translation>這個月</translation>
-    </message>
-    <message>
-        <location filename="../transactionview.cpp" line="124"/>
-        <source>Copy address</source>
-        <translation>複製位址</translation>
-    </message>
-    <message>
-        <location filename="../transactionview.cpp" line="59"/>
-        <source>Last month</source>
-        <translation>上個月</translation>
-    </message>
-    <message>
-        <location filename="../transactionview.cpp" line="126"/>
-        <source>Copy amount</source>
-        <translation>複製金額</translation>
-    </message>
-    <message>
-        <location filename="../transactionview.cpp" line="61"/>
-        <source>Range...</source>
-        <translation>指定範圍...</translation>
-    </message>
-    <message>
-        <location filename="../transactionview.cpp" line="127"/>
-        <source>Edit label</source>
-        <translation>編輯標記</translation>
-    </message>
-    <message>
-        <location filename="../transactionview.cpp" line="74"/>
-        <source>Sent to</source>
-        <translation>付出至</translation>
-    </message>
-    <message>
-        <location filename="../transactionview.cpp" line="76"/>
-        <source>To yourself</source>
-        <translation>給自己</translation>
-    </message>
-    <message>
-        <location filename="../transactionview.cpp" line="270"/>
-        <source>Export Transaction Data</source>
-        <translation>匯出交易資料</translation>
-    </message>
-    <message>
-        <location filename="../transactionview.cpp" line="78"/>
-        <source>Other</source>
-        <translation>其他</translation>
-    </message>
-    <message>
-        <location filename="../transactionview.cpp" line="271"/>
-        <source>Comma separated file (*.csv)</source>
-        <translation>逗號分隔資料檔 (*.csv)</translation>
-    </message>
-    <message>
-        <location filename="../transactionview.cpp" line="90"/>
-        <source>Min amount</source>
-        <translation>最小金額</translation>
-    </message>
-    <message>
-<<<<<<< HEAD
-        <location filename="../transactionview.cpp" line="128"/>
-        <source>Show details...</source>
-        <translation>顯示明細...</translation>
-    </message>
-=======
-        <location filename="../transactionview.cpp" line="279"/>
-        <source>Confirmed</source>
-        <translation>已確認</translation>
-    </message>
-    <message>
-        <location filename="../transactionview.cpp" line="280"/>
-        <source>Date</source>
-        <translation>日期</translation>
-    </message>
-    <message>
-        <location filename="../transactionview.cpp" line="282"/>
-        <source>Label</source>
-        <translation>標記</translation>
-    </message>
-    <message>
-        <location filename="../transactionview.cpp" line="283"/>
-        <source>Address</source>
-        <translation>位址</translation>
-    </message>
-    <message>
-        <location filename="../transactionview.cpp" line="285"/>
-        <source>ID</source>
-        <translation>識別碼</translation>
-    </message>
-    <message>
-        <location filename="../transactionview.cpp" line="281"/>
-        <source>Type</source>
-        <translation>種類</translation>
-    </message>
-    <message>
-        <location filename="../transactionview.cpp" line="60"/>
-        <source>This year</source>
-        <translation>今年</translation>
-    </message>
-    <message>
-        <location filename="../transactionview.cpp" line="72"/>
-        <source>Received with</source>
-        <translation>收受於</translation>
-    </message>
-    <message>
-        <location filename="../transactionview.cpp" line="77"/>
-        <source>Mined</source>
-        <translation>開採所得</translation>
-    </message>
-    <message>
-        <location filename="../transactionview.cpp" line="84"/>
-        <source>Enter address or label to search</source>
-        <translation>輸入位址或標記來搜尋</translation>
-    </message>
-    <message>
-        <location filename="../transactionview.cpp" line="128"/>
-        <source>Show details...</source>
-        <translation>顯示明細...</translation>
-    </message>
->>>>>>> 423cece2
 </context>
 <context>
     <name>WalletModel</name>
@@ -2444,38 +1661,36 @@
 <context>
     <name>bitcoin-core</name>
     <message>
-<<<<<<< HEAD
-        <location filename="../bitcoinstrings.cpp" line="41"/>
-        <source>Bitcoin version</source>
-        <translation>位元幣版本</translation>
-    </message>
-    <message>
-        <location filename="../bitcoinstrings.cpp" line="59"/>
-        <source>Listen for connections on &lt;port&gt; (default: 8333 or testnet: 18333)</source>
-        <translation>在通訊埠 &lt;port&gt; 聽候連線 (預設: 8333, 或若為測試網路: 18333)</translation>
-    </message>
-    <message>
-        <location filename="../bitcoinstrings.cpp" line="109"/>
-=======
-        <location filename="../bitcoinstrings.cpp" line="72"/>
->>>>>>> 423cece2
-        <source>Cannot obtain a lock on data directory %s.  Bitcoin is probably already running.</source>
-        <translation>無法鎖定資料目錄 %s. 也許位元幣已經在執行了.</translation>
-    </message>
-    <message>
-<<<<<<< HEAD
-        <location filename="../bitcoinstrings.cpp" line="113"/>
-=======
-        <location filename="../bitcoinstrings.cpp" line="75"/>
->>>>>>> 423cece2
-        <source>Loading addresses...</source>
-        <translation>載入位址中...</translation>
-    </message>
-    <message>
-<<<<<<< HEAD
-        <location filename="../bitcoinstrings.cpp" line="115"/>
-        <source>Loading block index...</source>
-        <translation>載入區塊索引中...</translation>
+        <location filename="../bitcoinstrings.cpp" line="126"/>
+        <source>Done loading</source>
+        <translation>載入完成</translation>
+    </message>
+    <message>
+        <location filename="../bitcoinstrings.cpp" line="118"/>
+        <source>Error loading wallet.dat: Wallet corrupted</source>
+        <translation>載入檔案 wallet.dat 失敗: 錢包壞掉了</translation>
+    </message>
+    <message>
+        <location filename="../bitcoinstrings.cpp" line="122"/>
+        <source>Cannot downgrade wallet</source>
+        <translation>無法將錢包格式降級</translation>
+    </message>
+    <message>
+        <location filename="../bitcoinstrings.cpp" line="123"/>
+        <source>Cannot initialize keypool</source>
+        <translation>無法將密鑰池初始化</translation>
+    </message>
+    <message>
+        <location filename="../bitcoinstrings.cpp" line="44"/>
+        <source>List commands</source>
+        <translation>列出指令
+</translation>
+    </message>
+    <message>
+        <location filename="../bitcoinstrings.cpp" line="45"/>
+        <source>Get help for a command</source>
+        <translation>取得指令說明
+</translation>
     </message>
     <message>
         <location filename="../bitcoinstrings.cpp" line="117"/>
@@ -2483,230 +1698,123 @@
         <translation>載入錢包中...</translation>
     </message>
     <message>
+        <location filename="../bitcoinstrings.cpp" line="46"/>
+        <source>Options:</source>
+        <translation>選項:
+</translation>
+    </message>
+    <message>
+        <location filename="../bitcoinstrings.cpp" line="60"/>
+        <source>Maintain at most &lt;n&gt; connections to peers (default: 125)</source>
+        <translation>維持與節點連線數的上限為 &lt;n&gt; 個 (預設: 125)</translation>
+    </message>
+    <message>
+        <location filename="../bitcoinstrings.cpp" line="56"/>
+        <source>Specify connection timeout (in milliseconds)</source>
+        <translation>指定連線逾時時間 (毫秒)
+</translation>
+    </message>
+    <message>
+        <location filename="../bitcoinstrings.cpp" line="61"/>
+        <source>Add a node to connect to and attempt to keep the connection open</source>
+        <translation>加入一個要連線的節線, 並試著保持對它的連線暢通</translation>
+    </message>
+    <message>
+        <location filename="../bitcoinstrings.cpp" line="68"/>
+        <source>Number of seconds to keep misbehaving peers from reconnecting (default: 86400)</source>
+        <translation>避免與亂搞的節點連線的秒數 (預設: 86400)</translation>
+    </message>
+    <message>
         <location filename="../bitcoinstrings.cpp" line="53"/>
         <source>Specify data directory</source>
         <translation>指定資料目錄
 </translation>
     </message>
     <message>
+        <location filename="../bitcoinstrings.cpp" line="54"/>
+        <source>Set database cache size in megabytes (default: 25)</source>
+        <translation>設定資料庫快取大小為多少百萬位元組(MB, 預設: 25)</translation>
+    </message>
+    <message>
+        <location filename="../bitcoinstrings.cpp" line="78"/>
+        <source>Accept command line and JSON-RPC commands</source>
+        <translation>接受命令列與 JSON-RPC 指令
+</translation>
+    </message>
+    <message>
+        <location filename="../bitcoinstrings.cpp" line="79"/>
+        <source>Run in the background as a daemon and accept commands</source>
+        <translation>以背景程式執行並接受指令</translation>
+    </message>
+    <message>
+        <location filename="../bitcoinstrings.cpp" line="83"/>
+        <source>Send trace/debug info to console instead of debug.log file</source>
+        <translation>輸出追蹤或除錯資訊至終端機, 而非 debug.log 檔案</translation>
+    </message>
+    <message>
+        <location filename="../bitcoinstrings.cpp" line="82"/>
+        <source>Prepend debug output with timestamp</source>
+        <translation>在除錯輸出內容前附加時間</translation>
+    </message>
+    <message>
+        <location filename="../bitcoinstrings.cpp" line="84"/>
+        <source>Send trace/debug info to debugger</source>
+        <translation>輸出追蹤或除錯資訊給除錯器</translation>
+    </message>
+    <message>
+        <location filename="../bitcoinstrings.cpp" line="86"/>
+        <source>Password for JSON-RPC connections</source>
+        <translation>JSON-RPC 連線密碼</translation>
+    </message>
+    <message>
+        <location filename="../bitcoinstrings.cpp" line="93"/>
+        <source>Upgrade wallet to latest format</source>
+        <translation>將錢包升級成最新的格式</translation>
+    </message>
+    <message>
+        <location filename="../bitcoinstrings.cpp" line="95"/>
+        <source>Rescan the block chain for missing wallet transactions</source>
+        <translation>重新掃描區塊鎖鏈, 以尋找錢包所遺漏的交易.</translation>
+    </message>
+    <message>
+        <location filename="../bitcoinstrings.cpp" line="94"/>
+        <source>Set key pool size to &lt;n&gt; (default: 100)</source>
+        <translation>設定密鑰池大小為 &lt;n&gt; (預設: 100)
+</translation>
+    </message>
+    <message>
+        <location filename="../bitcoinstrings.cpp" line="96"/>
+        <source>How many blocks to check at startup (default: 2500, 0 = all)</source>
+        <translation>啓動時檢查多少區塊 (預設: 2500, 0 表示全部)</translation>
+    </message>
+    <message>
+        <location filename="../bitcoinstrings.cpp" line="97"/>
+        <source>How thorough the block verification is (0-6, default: 1)</source>
+        <translation>區塊檢查的仔細程度 (0 至 6, 預設: 1)</translation>
+    </message>
+    <message>
+        <location filename="../bitcoinstrings.cpp" line="85"/>
+        <source>Username for JSON-RPC connections</source>
+        <translation>JSON-RPC 連線使用者名稱</translation>
+    </message>
+    <message>
+        <location filename="../bitcoinstrings.cpp" line="87"/>
+        <source>Listen for JSON-RPC connections on &lt;port&gt; (default: 8332)</source>
+        <translation>在通訊埠 &lt;port&gt; 聽候 JSON-RPC 連線 (預設: 8332)</translation>
+    </message>
+    <message>
+        <location filename="../bitcoinstrings.cpp" line="104"/>
+        <source>Acceptable ciphers (default: TLSv1+HIGH:!SSLv2:!aNULL:!eNULL:!AH:!3DES:@STRENGTH)</source>
+        <translation>可以接受的加密法 (預設: TLSv1+HIGH:!SSLv2:!aNULL:!eNULL:!AH:!3DES:@STRENGTH)
+</translation>
+    </message>
+    <message>
         <location filename="../bitcoinstrings.cpp" line="48"/>
         <source>Specify pid file (default: bitcoind.pid)</source>
         <translation>指定行程識別碼檔案 (預設: bitcoind.pid)
 </translation>
     </message>
     <message>
-        <location filename="../bitcoinstrings.cpp" line="126"/>
-        <source>Done loading</source>
-        <translation>載入完成</translation>
-    </message>
-    <message>
-        <location filename="../bitcoinstrings.cpp" line="67"/>
-        <source>Threshold for disconnecting misbehaving peers (default: 100)</source>
-        <translation>與亂搞的節點斷線的臨界值 (預設: 100)</translation>
-    </message>
-    <message>
-        <location filename="../bitcoinstrings.cpp" line="42"/>
-        <source>Usage:</source>
-        <translation>用法:</translation>
-    </message>
-    <message>
-        <location filename="../bitcoinstrings.cpp" line="123"/>
-        <source>Cannot initialize keypool</source>
-        <translation>無法將密鑰池初始化</translation>
-    </message>
-    <message>
-        <location filename="../bitcoinstrings.cpp" line="124"/>
-        <source>Cannot write default address</source>
-        <translation>無法寫入預設位址</translation>
-    </message>
-    <message>
-        <location filename="../bitcoinstrings.cpp" line="43"/>
-        <source>Send command to -server or bitcoind</source>
-        <translation>送指令至 -server 或 bitcoind
-</translation>
-=======
-        <location filename="../bitcoinstrings.cpp" line="8"/>
-        <source>Bitcoin version</source>
-        <translation>位元幣版本</translation>
-    </message>
-    <message>
-        <location filename="../bitcoinstrings.cpp" line="77"/>
-        <source>Loading block index...</source>
-        <translation>載入區塊索引中...</translation>
-    </message>
-    <message>
-        <location filename="../bitcoinstrings.cpp" line="87"/>
-        <source>Rescanning...</source>
-        <translation>重新掃描中...</translation>
->>>>>>> 423cece2
-    </message>
-    <message>
-        <location filename="../bitcoinstrings.cpp" line="46"/>
-        <source>Options:</source>
-        <translation>選項:
-</translation>
-    </message>
-    <message>
-<<<<<<< HEAD
-        <location filename="../bitcoinstrings.cpp" line="47"/>
-        <source>Specify configuration file (default: bitcoin.conf)</source>
-        <translation>指定設定檔 (預設: bitcoin.conf)
-</translation>
-    </message>
-    <message>
-        <location filename="../bitcoinstrings.cpp" line="49"/>
-        <source>Generate coins</source>
-        <translation>生產位元幣
-</translation>
-    </message>
-    <message>
-        <location filename="../bitcoinstrings.cpp" line="61"/>
-        <source>Add a node to connect to and attempt to keep the connection open</source>
-        <translation>加入一個要連線的節線, 並試著保持對它的連線暢通</translation>
-    </message>
-    <message>
-        <location filename="../bitcoinstrings.cpp" line="63"/>
-        <source>Find peers using internet relay chat (default: 0)</source>
-        <translation>是否使用網際網路中繼聊天(IRC)來找節點 (預設: 0)</translation>
-=======
-        <location filename="../bitcoinstrings.cpp" line="11"/>
-        <source>List commands</source>
-        <translation>列出指令
-</translation>
->>>>>>> 423cece2
-    </message>
-    <message>
-        <location filename="../bitcoinstrings.cpp" line="119"/>
-        <source>Error loading wallet.dat: Wallet requires newer version of Bitcoin</source>
-        <translation>載入檔案 wallet.dat 失敗: 此錢包需要新版的 Bitcoin</translation>
-    </message>
-    <message>
-<<<<<<< HEAD
-        <location filename="../bitcoinstrings.cpp" line="121"/>
-        <source>Error loading wallet.dat</source>
-        <translation>載入檔案 wallet.dat 失敗</translation>
-    </message>
-    <message>
-        <location filename="../bitcoinstrings.cpp" line="122"/>
-        <source>Cannot downgrade wallet</source>
-        <translation>無法將錢包格式降級</translation>
-=======
-        <location filename="../bitcoinstrings.cpp" line="27"/>
-        <source>Add a node to connect to and attempt to keep the connection open</source>
-        <translation>加入一個要連線的節線, 並試著保持對它的連線暢通</translation>
-    </message>
-    <message>
-        <location filename="../bitcoinstrings.cpp" line="34"/>
-        <source>Number of seconds to keep misbehaving peers from reconnecting (default: 86400)</source>
-        <translation>避免與亂搞的節點連線的秒數 (預設: 86400)</translation>
-    </message>
-    <message>
-        <location filename="../bitcoinstrings.cpp" line="33"/>
-        <source>Threshold for disconnecting misbehaving peers (default: 100)</source>
-        <translation>與亂搞的節點斷線的臨界值 (預設: 100)</translation>
->>>>>>> 423cece2
-    </message>
-    <message>
-        <location filename="../bitcoinstrings.cpp" line="54"/>
-        <source>Set database cache size in megabytes (default: 25)</source>
-        <translation>設定資料庫快取大小為多少百萬位元組(MB, 預設: 25)</translation>
-    </message>
-    <message>
-<<<<<<< HEAD
-        <location filename="../bitcoinstrings.cpp" line="83"/>
-        <source>Send trace/debug info to console instead of debug.log file</source>
-        <translation>輸出追蹤或除錯資訊至終端機, 而非 debug.log 檔案</translation>
-    </message>
-    <message>
-        <location filename="../bitcoinstrings.cpp" line="77"/>
-        <source>Fee per KB to add to transactions you send</source>
-        <translation>交易付款時每 KB 的交易手續費</translation>
-    </message>
-    <message>
-        <location filename="../bitcoinstrings.cpp" line="55"/>
-        <source>Set database disk log size in megabytes (default: 100)</source>
-        <translation>設定資料庫的磁碟紀錄大小為多少百萬位元組(MB, 預設: 100)</translation>
-=======
-        <location filename="../bitcoinstrings.cpp" line="41"/>
-        <source>Fee per KB to add to transactions you send</source>
-        <translation>交易付款時每 KB 的交易手續費</translation>
->>>>>>> 423cece2
-    </message>
-    <message>
-        <location filename="../bitcoinstrings.cpp" line="85"/>
-        <source>Username for JSON-RPC connections</source>
-        <translation>JSON-RPC 連線使用者名稱</translation>
-    </message>
-    <message>
-<<<<<<< HEAD
-        <location filename="../bitcoinstrings.cpp" line="86"/>
-=======
-        <location filename="../bitcoinstrings.cpp" line="47"/>
-        <source>Send trace/debug info to console instead of debug.log file</source>
-        <translation>輸出追蹤或除錯資訊至終端機, 而非 debug.log 檔案</translation>
-    </message>
-    <message>
-        <location filename="../bitcoinstrings.cpp" line="50"/>
->>>>>>> 423cece2
-        <source>Password for JSON-RPC connections</source>
-        <translation>JSON-RPC 連線密碼</translation>
-    </message>
-    <message>
-<<<<<<< HEAD
-        <location filename="../bitcoinstrings.cpp" line="87"/>
-        <source>Listen for JSON-RPC connections on &lt;port&gt; (default: 8332)</source>
-        <translation>在通訊埠 &lt;port&gt; 聽候 JSON-RPC 連線 (預設: 8332)</translation>
-=======
-        <location filename="../bitcoinstrings.cpp" line="48"/>
-        <source>Send trace/debug info to debugger</source>
-        <translation>輸出追蹤或除錯資訊給除錯器</translation>
->>>>>>> 423cece2
-    </message>
-    <message>
-        <location filename="../bitcoinstrings.cpp" line="88"/>
-        <source>Allow JSON-RPC connections from specified IP address</source>
-        <translation>只允許從指定網路位址來的 JSON-RPC 連線</translation>
-    </message>
-    <message>
-<<<<<<< HEAD
-        <location filename="../bitcoinstrings.cpp" line="89"/>
-=======
-        <location filename="../bitcoinstrings.cpp" line="91"/>
-        <source>Warning: -paytxfee is set very high.  This is the transaction fee you will pay if you send a transaction.</source>
-        <translation>警告: -paytxfee 設定得很高. 這是當你交易付款時所要支付的手續費.</translation>
-    </message>
-    <message>
-        <location filename="../bitcoinstrings.cpp" line="53"/>
->>>>>>> 423cece2
-        <source>Send commands to node running on &lt;ip&gt; (default: 127.0.0.1)</source>
-        <translation>送指令給在 &lt;ip&gt; 的節點 (預設: 127.0.0.1)
-</translation>
-    </message>
-    <message>
-        <location filename="../bitcoinstrings.cpp" line="95"/>
-<<<<<<< HEAD
-=======
-        <source>Warning: Disk space is low</source>
-        <translation>警告: 磁碟空間很少</translation>
-    </message>
-    <message>
-        <location filename="../bitcoinstrings.cpp" line="54"/>
-        <source>Execute command when the best block changes (%s in cmd is replaced by block hash)</source>
-        <translation>當最新區塊改變時所要執行的指令 (指令中的 %s 會被取代為區塊的雜湊值)</translation>
-    </message>
-    <message>
-        <location filename="../bitcoinstrings.cpp" line="57"/>
-        <source>Upgrade wallet to latest format</source>
-        <translation>將錢包升級成最新的格式</translation>
-    </message>
-    <message>
-        <location filename="../bitcoinstrings.cpp" line="59"/>
->>>>>>> 423cece2
-        <source>Rescan the block chain for missing wallet transactions</source>
-        <translation>重新掃描區塊鎖鏈, 以尋找錢包所遺漏的交易.</translation>
-    </message>
-    <message>
-<<<<<<< HEAD
         <location filename="../bitcoinstrings.cpp" line="101"/>
         <source>Use OpenSSL (https) for JSON-RPC connections</source>
         <translation>使用 OpenSSL (https) 於JSON-RPC 連線
@@ -2725,63 +1833,15 @@
 </translation>
     </message>
     <message>
-        <location filename="../bitcoinstrings.cpp" line="104"/>
-        <source>Acceptable ciphers (default: TLSv1+HIGH:!SSLv2:!aNULL:!eNULL:!AH:!3DES:@STRENGTH)</source>
-        <translation>可以接受的加密法 (預設: TLSv1+HIGH:!SSLv2:!aNULL:!eNULL:!AH:!3DES:@STRENGTH)
-</translation>
+        <location filename="../bitcoinstrings.cpp" line="71"/>
+        <source>Maximum per-connection receive buffer, &lt;n&gt;*1000 bytes (default: 10000)</source>
+        <translation>每個連線的接收緩衝區大小上限為 &lt;n&gt;*1000 位元組 (預設: 10000)</translation>
     </message>
     <message>
         <location filename="../bitcoinstrings.cpp" line="107"/>
         <source>This help message</source>
         <translation>此協助訊息
 </translation>
-    </message>
-    <message>
-        <location filename="../bitcoinstrings.cpp" line="108"/>
-        <source>Usage</source>
-        <translation>用法</translation>
-    </message>
-    <message>
-        <location filename="../bitcoinstrings.cpp" line="116"/>
-        <source>Error loading blkindex.dat</source>
-        <translation>載入 blkindex.dat 失敗</translation>
-    </message>
-    <message>
-        <location filename="../bitcoinstrings.cpp" line="127"/>
-        <source>Invalid -proxy address</source>
-        <translation>無效的 -proxy 位址</translation>
-    </message>
-    <message>
-        <location filename="../bitcoinstrings.cpp" line="128"/>
-        <source>Invalid amount for -paytxfee=&lt;amount&gt;</source>
-        <translation>-paytxfee=&lt;金額&gt; 中的金額無效</translation>
-    </message>
-    <message>
-        <location filename="../bitcoinstrings.cpp" line="129"/>
-        <source>Warning: -paytxfee is set very high.  This is the transaction fee you will pay if you send a transaction.</source>
-        <translation>警告: -paytxfee 設定得很高. 這是當你交易付款時所要支付的手續費.</translation>
-    </message>
-    <message>
-        <location filename="../bitcoinstrings.cpp" line="132"/>
-        <source>Error: CreateThread(StartNode) failed</source>
-        <translation>錯誤: CreateThread(StartNode) 失敗</translation>
-    </message>
-    <message>
-        <location filename="../bitcoinstrings.cpp" line="51"/>
-        <source>Start minimized</source>
-        <translation>啓動時最小化
-</translation>
-    </message>
-    <message>
-        <location filename="../bitcoinstrings.cpp" line="57"/>
-        <source>Connect through socks4 proxy</source>
-        <translation>透過 socks4 代理伺服器連線
-</translation>
-    </message>
-    <message>
-        <location filename="../bitcoinstrings.cpp" line="71"/>
-        <source>Maximum per-connection receive buffer, &lt;n&gt;*1000 bytes (default: 10000)</source>
-        <translation>每個連線的接收緩衝區大小上限為 &lt;n&gt;*1000 位元組 (預設: 10000)</translation>
     </message>
     <message>
         <location filename="../bitcoinstrings.cpp" line="72"/>
@@ -2797,41 +1857,34 @@
 </translation>
     </message>
     <message>
-        <location filename="../bitcoinstrings.cpp" line="81"/>
-        <source>Output extra debugging information</source>
-        <translation>輸出額外的除錯資訊</translation>
-    </message>
-    <message>
-        <location filename="../bitcoinstrings.cpp" line="125"/>
-        <source>Rescanning...</source>
-        <translation>重新掃描中...</translation>
-    </message>
-    <message>
-        <location filename="../bitcoinstrings.cpp" line="45"/>
-        <source>Get help for a command</source>
-        <translation>取得指令說明
-</translation>
-    </message>
-    <message>
-        <location filename="../bitcoinstrings.cpp" line="133"/>
-        <source>Unable to bind to port %d on this computer.  Bitcoin is probably already running.</source>
-        <translation>無法與這台電腦上的通訊埠 %d 連結. 也許 Bitcoin 已經在執行了.</translation>
-    </message>
-    <message>
-        <location filename="../bitcoinstrings.cpp" line="38"/>
-        <source>Warning: Please check that your computer&apos;s date and time are correct.  If your clock is wrong Bitcoin will not work properly.</source>
-        <translation>警告: 請檢查電腦時間日期是否正確. 位元幣無法在時鐘不準的情況下正常運作.</translation>
-    </message>
-    <message>
-        <location filename="../bitcoinstrings.cpp" line="44"/>
-        <source>List commands</source>
-        <translation>列出指令
-</translation>
-    </message>
-    <message>
-        <location filename="../bitcoinstrings.cpp" line="20"/>
-        <source>Warning: Disk space is low</source>
-        <translation>警告: 磁碟空間很少</translation>
+        <location filename="../bitcoinstrings.cpp" line="9"/>
+        <source>Error: This transaction requires a transaction fee of at least %s because of its amount, complexity, or use of recently received funds  </source>
+        <translation>錯誤: 這筆交易需要至少 %s 的手續費, 因為它的金額太大, 或複雜度太高, 或是使用了最近才剛收到的款項 </translation>
+    </message>
+    <message>
+        <location filename="../bitcoinstrings.cpp" line="12"/>
+        <source>Error: Transaction creation failed  </source>
+        <translation>錯誤: 交易產生失敗</translation>
+    </message>
+    <message>
+        <location filename="../bitcoinstrings.cpp" line="14"/>
+        <source>Error: The transaction was rejected.  This might happen if some of the coins in your wallet were already spent, such as if you used a copy of wallet.dat and coins were spent in the copy but not marked as spent here.</source>
+        <translation>錯誤: 交易被拒絕. 有時候會發生這種錯誤, 是因為你錢包中的一些錢已經被花掉了. 比如說你複製了錢包檔 wallet.dat, 然後用複製的錢包花掉了錢, 你現在所用的原來的錢包中卻沒有該筆交易紀錄.</translation>
+    </message>
+    <message>
+        <location filename="../bitcoinstrings.cpp" line="13"/>
+        <source>Sending...</source>
+        <translation>付出中...</translation>
+    </message>
+    <message>
+        <location filename="../bitcoinstrings.cpp" line="18"/>
+        <source>Invalid amount</source>
+        <translation>無效的金額</translation>
+    </message>
+    <message>
+        <location filename="../bitcoinstrings.cpp" line="19"/>
+        <source>Insufficient funds</source>
+        <translation>累積金額不足</translation>
     </message>
     <message>
         <location filename="../bitcoinstrings.cpp" line="22"/>
@@ -2853,317 +1906,21 @@
 </translation>
     </message>
     <message>
-        <location filename="../bitcoinstrings.cpp" line="50"/>
-        <source>Don&apos;t generate coins</source>
-        <translation>不生產位元幣
-</translation>
-    </message>
-    <message>
-        <location filename="../bitcoinstrings.cpp" line="52"/>
-        <source>Show splash screen on startup (default: 1)</source>
-        <translation>顯示啓動畫面 (預設: 1)</translation>
-    </message>
-    <message>
-        <location filename="../bitcoinstrings.cpp" line="56"/>
-        <source>Specify connection timeout (in milliseconds)</source>
-        <translation>指定連線逾時時間 (毫秒)
-</translation>
-    </message>
-    <message>
-        <location filename="../bitcoinstrings.cpp" line="58"/>
-        <source>Allow DNS lookups for addnode and connect</source>
-        <translation>允許 addnode 和 connect 時做域名解析
-</translation>
-    </message>
-    <message>
-        <location filename="../bitcoinstrings.cpp" line="75"/>
-        <source>Detach block and address databases. Increases shutdown time (default: 0)</source>
-        <translation>卸載區塊與位址的資料庫. 會延長關閉時間 (預設: 0)</translation>
-    </message>
-    <message>
-        <location filename="../bitcoinstrings.cpp" line="60"/>
-        <source>Maintain at most &lt;n&gt; connections to peers (default: 125)</source>
-        <translation>維持與節點連線數的上限為 &lt;n&gt; 個 (預設: 125)</translation>
-    </message>
-    <message>
-        <location filename="../bitcoinstrings.cpp" line="14"/>
-        <source>Error: The transaction was rejected.  This might happen if some of the coins in your wallet were already spent, such as if you used a copy of wallet.dat and coins were spent in the copy but not marked as spent here.</source>
-        <translation>錯誤: 交易被拒絕. 有時候會發生這種錯誤, 是因為你錢包中的一些錢已經被花掉了. 比如說你複製了錢包檔 wallet.dat, 然後用複製的錢包花掉了錢, 你現在所用的原來的錢包中卻沒有該筆交易紀錄.</translation>
-    </message>
-    <message>
-        <location filename="../bitcoinstrings.cpp" line="62"/>
-        <source>Connect only to the specified node</source>
-        <translation>只連線至指定節點
-</translation>
-    </message>
-    <message>
-        <location filename="../bitcoinstrings.cpp" line="64"/>
-        <source>Accept connections from outside (default: 1)</source>
-        <translation type="unfinished">是否接受外來連線 (預設: 1)</translation>
-    </message>
-    <message>
-        <location filename="../bitcoinstrings.cpp" line="9"/>
-        <source>Error: This transaction requires a transaction fee of at least %s because of its amount, complexity, or use of recently received funds  </source>
-        <translation>錯誤: 這筆交易需要至少 %s 的手續費, 因為它的金額太大, 或複雜度太高, 或是使用了最近才剛收到的款項 </translation>
-    </message>
-    <message>
-        <location filename="../bitcoinstrings.cpp" line="65"/>
-        <source>Set language, for example &quot;de_DE&quot; (default: system locale)</source>
-        <translation>設定語言, 比如說 &quot;de_DE&quot; (預設: 系統語系)</translation>
-=======
-        <location filename="../bitcoinstrings.cpp" line="10"/>
-        <source>Send command to -server or bitcoind</source>
-        <translation>送指令至 -server 或 bitcoind
-</translation>
-    </message>
-    <message>
-        <location filename="../bitcoinstrings.cpp" line="60"/>
-        <source>How many blocks to check at startup (default: 2500, 0 = all)</source>
-        <translation>啓動時檢查多少區塊 (預設: 2500, 0 表示全部)</translation>
-    </message>
-    <message>
-        <location filename="../bitcoinstrings.cpp" line="61"/>
-        <source>How thorough the block verification is (0-6, default: 1)</source>
-        <translation>區塊檢查的仔細程度 (0 至 6, 預設: 1)</translation>
-    </message>
-    <message>
-        <location filename="../bitcoinstrings.cpp" line="44"/>
-        <source>Use the test network</source>
-        <translation>使用測試網路
-</translation>
-    </message>
-    <message>
-        <location filename="../bitcoinstrings.cpp" line="46"/>
-        <source>Prepend debug output with timestamp</source>
-        <translation>在除錯輸出內容前附加時間</translation>
-    </message>
-    <message>
-        <location filename="../bitcoinstrings.cpp" line="58"/>
-        <source>Set key pool size to &lt;n&gt; (default: 100)</source>
-        <translation>設定密鑰池大小為 &lt;n&gt; (預設: 100)
-</translation>
+        <location filename="../bitcoinstrings.cpp" line="21"/>
+        <source>To use the %s option</source>
+        <translation>為了要使用 %s 選項</translation>
+    </message>
+    <message>
+        <location filename="../bitcoinstrings.cpp" line="31"/>
+        <source>Error</source>
+        <translation>錯誤</translation>
     </message>
     <message>
         <location filename="../bitcoinstrings.cpp" line="32"/>
-        <source>Find peers using DNS lookup (default: 1)</source>
-        <translation>是否允許在找節點時使用域名查詢 (預設: 1)</translation>
-    </message>
-    <message>
-        <location filename="../bitcoinstrings.cpp" line="30"/>
-        <source>Accept connections from outside (default: 1)</source>
-        <translation type="unfinished">是否接受外來連線 (預設: 1)</translation>
-    </message>
-    <message>
-        <location filename="../bitcoinstrings.cpp" line="31"/>
-        <source>Set language, for example &quot;de_DE&quot; (default: system locale)</source>
-        <translation>設定語言, 比如說 &quot;de_DE&quot; (預設: 系統語系)</translation>
-    </message>
-    <message>
-        <location filename="../bitcoinstrings.cpp" line="37"/>
-        <source>Maximum per-connection receive buffer, &lt;n&gt;*1000 bytes (default: 10000)</source>
-        <translation>每個連線的接收緩衝區大小上限為 &lt;n&gt;*1000 位元組 (預設: 10000)</translation>
-    </message>
-    <message>
-        <location filename="../bitcoinstrings.cpp" line="38"/>
-        <source>Maximum per-connection send buffer, &lt;n&gt;*1000 bytes (default: 10000)</source>
-        <translation>每個連線的傳送緩衝區大小上限為 &lt;n&gt;*1000 位元組 (預設: 10000)</translation>
-    </message>
-    <message>
-        <location filename="../bitcoinstrings.cpp" line="40"/>
-        <source>Use Universal Plug and Play to map the listening port (default: 0)</source>
-        <translation type="unfinished">是否使用通用即插即用(UPnP)協定來設定聽候連線的通訊埠 (預設: 0)</translation>
-    </message>
-    <message>
-        <location filename="../bitcoinstrings.cpp" line="45"/>
-        <source>Output extra debugging information</source>
-        <translation>輸出額外的除錯資訊</translation>
-    </message>
-    <message>
-        <location filename="../bitcoinstrings.cpp" line="62"/>
-        <source>
-SSL options: (see the Bitcoin Wiki for SSL setup instructions)</source>
-        <translation>
-SSL 選項: (SSL 設定程序請見 Bitcoin Wiki)
-</translation>
-    </message>
-    <message>
-        <location filename="../bitcoinstrings.cpp" line="9"/>
-        <source>Usage:</source>
-        <translation>用法:</translation>
-    </message>
-    <message>
-        <location filename="../bitcoinstrings.cpp" line="89"/>
-        <source>Invalid -proxy address</source>
-        <translation>無效的 -proxy 位址</translation>
-    </message>
-    <message>
-        <location filename="../bitcoinstrings.cpp" line="90"/>
-        <source>Invalid amount for -paytxfee=&lt;amount&gt;</source>
-        <translation>-paytxfee=&lt;金額&gt; 中的金額無效</translation>
-    </message>
-    <message>
-        <location filename="../bitcoinstrings.cpp" line="79"/>
-        <source>Loading wallet...</source>
-        <translation>載入錢包中...</translation>
-    </message>
-    <message>
-        <location filename="../bitcoinstrings.cpp" line="88"/>
-        <source>Done loading</source>
-        <translation>載入完成</translation>
-    </message>
-    <message>
-        <location filename="../bitcoinstrings.cpp" line="94"/>
-        <source>Error: CreateThread(StartNode) failed</source>
-        <translation>錯誤: CreateThread(StartNode) 失敗</translation>
-    </message>
-    <message>
-        <location filename="../bitcoinstrings.cpp" line="96"/>
-        <source>Unable to bind to port %d on this computer.  Bitcoin is probably already running.</source>
-        <translation>無法與這台電腦上的通訊埠 %d 連結. 也許 Bitcoin 已經在執行了.</translation>
-    </message>
-    <message>
-        <location filename="../bitcoinstrings.cpp" line="102"/>
-        <source>beta</source>
-        <translation>公測版</translation>
-    </message>
-    <message>
-        <location filename="../bitcoinstrings.cpp" line="86"/>
-        <source>Cannot write default address</source>
-        <translation>無法寫入預設位址</translation>
-    </message>
-    <message>
-        <location filename="../bitcoinstrings.cpp" line="99"/>
-        <source>Warning: Please check that your computer&apos;s date and time are correct.  If your clock is wrong Bitcoin will not work properly.</source>
-        <translation>警告: 請檢查電腦時間日期是否正確. 位元幣無法在時鐘不準的情況下正常運作.</translation>
-    </message>
-    <message>
-        <location filename="../bitcoinstrings.cpp" line="76"/>
-        <source>Error loading addr.dat</source>
-        <translation>載入 addr.dat 失敗</translation>
-    </message>
-    <message>
-        <location filename="../bitcoinstrings.cpp" line="78"/>
-        <source>Error loading blkindex.dat</source>
-        <translation>載入 blkindex.dat 失敗</translation>
-    </message>
-    <message>
-        <location filename="../bitcoinstrings.cpp" line="80"/>
-        <source>Error loading wallet.dat: Wallet corrupted</source>
-        <translation>載入檔案 wallet.dat 失敗: 錢包壞掉了</translation>
-    </message>
-    <message>
-        <location filename="../bitcoinstrings.cpp" line="82"/>
-        <source>Wallet needed to be rewritten: restart Bitcoin to complete</source>
-        <translation>錢包需要重寫: 請重啟位元幣來完成</translation>
-    </message>
-    <message>
-        <location filename="../bitcoinstrings.cpp" line="83"/>
-        <source>Error loading wallet.dat</source>
-        <translation>載入檔案 wallet.dat 失敗</translation>
-    </message>
-    <message>
-        <location filename="../bitcoinstrings.cpp" line="84"/>
-        <source>Cannot downgrade wallet</source>
-        <translation>無法將錢包格式降級</translation>
-    </message>
-    <message>
-        <location filename="../bitcoinstrings.cpp" line="85"/>
-        <source>Cannot initialize keypool</source>
-        <translation>無法將密鑰池初始化</translation>
-    </message>
-    <message>
-        <location filename="../bitcoinstrings.cpp" line="12"/>
-        <source>Get help for a command</source>
-        <translation>取得指令說明
-</translation>
-    </message>
-    <message>
-        <location filename="../bitcoinstrings.cpp" line="13"/>
-        <source>Options:</source>
-        <translation>選項:
-</translation>
-    </message>
-    <message>
-        <location filename="../bitcoinstrings.cpp" line="14"/>
-        <source>Specify configuration file (default: bitcoin.conf)</source>
-        <translation>指定設定檔 (預設: bitcoin.conf)
-</translation>
-    </message>
-    <message>
-        <location filename="../bitcoinstrings.cpp" line="15"/>
-        <source>Specify pid file (default: bitcoind.pid)</source>
-        <translation>指定行程識別碼檔案 (預設: bitcoind.pid)
-</translation>
->>>>>>> 423cece2
-    </message>
-    <message>
-        <location filename="../bitcoinstrings.cpp" line="66"/>
-        <source>Find peers using DNS lookup (default: 1)</source>
-        <translation>是否允許在找節點時使用域名查詢 (預設: 1)</translation>
-    </message>
-    <message>
-<<<<<<< HEAD
-        <location filename="../bitcoinstrings.cpp" line="68"/>
-        <source>Number of seconds to keep misbehaving peers from reconnecting (default: 86400)</source>
-        <translation>避免與亂搞的節點連線的秒數 (預設: 86400)</translation>
-    </message>
-    <message>
-        <location filename="../bitcoinstrings.cpp" line="73"/>
-        <source>Use Universal Plug and Play to map the listening port (default: 1)</source>
-        <translation type="unfinished">是否使用通用即插即用(UPnP)協定來設定聽候連線的通訊埠 (預設: 1)</translation>
-    </message>
-    <message>
-        <location filename="../bitcoinstrings.cpp" line="74"/>
-        <source>Use Universal Plug and Play to map the listening port (default: 0)</source>
-        <translation type="unfinished">是否使用通用即插即用(UPnP)協定來設定聽候連線的通訊埠 (預設: 0)</translation>
-    </message>
-    <message>
-        <location filename="../bitcoinstrings.cpp" line="78"/>
-        <source>Accept command line and JSON-RPC commands</source>
-        <translation>接受命令列與 JSON-RPC 指令
-</translation>
-    </message>
-    <message>
-        <location filename="../bitcoinstrings.cpp" line="79"/>
-        <source>Run in the background as a daemon and accept commands</source>
-        <translation>以背景程式執行並接受指令</translation>
-    </message>
-    <message>
-        <location filename="../bitcoinstrings.cpp" line="80"/>
-        <source>Use the test network</source>
-        <translation>使用測試網路
-</translation>
-    </message>
-    <message>
-        <location filename="../bitcoinstrings.cpp" line="82"/>
-        <source>Prepend debug output with timestamp</source>
-        <translation>在除錯輸出內容前附加時間</translation>
-=======
-        <location filename="../bitcoinstrings.cpp" line="17"/>
-        <source>Don&apos;t generate coins</source>
-        <translation>不生產位元幣
-</translation>
-    </message>
-    <message>
-        <location filename="../bitcoinstrings.cpp" line="18"/>
-        <source>Start minimized</source>
-        <translation>啓動時最小化
-</translation>
-    </message>
-    <message>
-        <location filename="../bitcoinstrings.cpp" line="68"/>
-        <source>Acceptable ciphers (default: TLSv1+HIGH:!SSLv2:!aNULL:!eNULL:!AH:!3DES:@STRENGTH)</source>
-        <translation>可以接受的加密法 (預設: TLSv1+HIGH:!SSLv2:!aNULL:!eNULL:!AH:!3DES:@STRENGTH)
-</translation>
->>>>>>> 423cece2
-    </message>
-    <message>
-        <location filename="../bitcoinstrings.cpp" line="84"/>
-        <source>Send trace/debug info to debugger</source>
-        <translation>輸出追蹤或除錯資訊給除錯器</translation>
-    </message>
-    <message>
-<<<<<<< HEAD
+        <source>An error occurred while setting up the RPC port %i for listening: %s</source>
+        <translation>設定聽候 RPC 連線的通訊埠 %i 時發生錯誤: %s</translation>
+    </message>
+    <message>
         <location filename="../bitcoinstrings.cpp" line="33"/>
         <source>You must set rpcpassword=&lt;password&gt; in the configuration file:
 %s
@@ -3173,86 +1930,239 @@
 如果這個檔案還不存在, 請在新增時, 設定檔案權限為&quot;只有主人才能讀取&quot;.</translation>
     </message>
     <message>
+        <location filename="../bitcoinstrings.cpp" line="41"/>
+        <source>Bitcoin version</source>
+        <translation>位元幣版本</translation>
+    </message>
+    <message>
+        <location filename="../bitcoinstrings.cpp" line="20"/>
+        <source>Warning: Disk space is low</source>
+        <translation>警告: 磁碟空間很少</translation>
+    </message>
+    <message>
+        <location filename="../bitcoinstrings.cpp" line="47"/>
+        <source>Specify configuration file (default: bitcoin.conf)</source>
+        <translation>指定設定檔 (預設: bitcoin.conf)
+</translation>
+    </message>
+    <message>
+        <location filename="../bitcoinstrings.cpp" line="67"/>
+        <source>Threshold for disconnecting misbehaving peers (default: 100)</source>
+        <translation>與亂搞的節點斷線的臨界值 (預設: 100)</translation>
+    </message>
+    <message>
+        <location filename="../bitcoinstrings.cpp" line="42"/>
+        <source>Usage:</source>
+        <translation>用法:</translation>
+    </message>
+    <message>
+        <location filename="../bitcoinstrings.cpp" line="120"/>
+        <source>Wallet needed to be rewritten: restart Bitcoin to complete</source>
+        <translation>錢包需要重寫: 請重啟位元幣來完成</translation>
+    </message>
+    <message>
+        <location filename="../bitcoinstrings.cpp" line="121"/>
+        <source>Error loading wallet.dat</source>
+        <translation>載入檔案 wallet.dat 失敗</translation>
+    </message>
+    <message>
+        <location filename="../bitcoinstrings.cpp" line="124"/>
+        <source>Cannot write default address</source>
+        <translation>無法寫入預設位址</translation>
+    </message>
+    <message>
+        <location filename="../bitcoinstrings.cpp" line="125"/>
+        <source>Rescanning...</source>
+        <translation>重新掃描中...</translation>
+    </message>
+    <message>
+        <location filename="../bitcoinstrings.cpp" line="132"/>
+        <source>Error: CreateThread(StartNode) failed</source>
+        <translation>錯誤: CreateThread(StartNode) 失敗</translation>
+    </message>
+    <message>
+        <location filename="../bitcoinstrings.cpp" line="133"/>
+        <source>Unable to bind to port %d on this computer.  Bitcoin is probably already running.</source>
+        <translation>無法與這台電腦上的通訊埠 %d 連結. 也許 Bitcoin 已經在執行了.</translation>
+    </message>
+    <message>
+        <location filename="../bitcoinstrings.cpp" line="55"/>
+        <source>Set database disk log size in megabytes (default: 100)</source>
+        <translation>設定資料庫的磁碟紀錄大小為多少百萬位元組(MB, 預設: 100)</translation>
+    </message>
+    <message>
+        <location filename="../bitcoinstrings.cpp" line="109"/>
+        <source>Cannot obtain a lock on data directory %s.  Bitcoin is probably already running.</source>
+        <translation>無法鎖定資料目錄 %s. 也許位元幣已經在執行了.</translation>
+    </message>
+    <message>
+        <location filename="../bitcoinstrings.cpp" line="115"/>
+        <source>Loading block index...</source>
+        <translation>載入區塊索引中...</translation>
+    </message>
+    <message>
+        <location filename="../bitcoinstrings.cpp" line="75"/>
+        <source>Detach block and address databases. Increases shutdown time (default: 0)</source>
+        <translation>卸載區塊與位址的資料庫. 會延長關閉時間 (預設: 0)</translation>
+    </message>
+    <message>
+        <location filename="../bitcoinstrings.cpp" line="127"/>
+        <source>Invalid -proxy address</source>
+        <translation>無效的 -proxy 位址</translation>
+    </message>
+    <message>
+        <location filename="../bitcoinstrings.cpp" line="128"/>
+        <source>Invalid amount for -paytxfee=&lt;amount&gt;</source>
+        <translation>-paytxfee=&lt;金額&gt; 中的金額無效</translation>
+    </message>
+    <message>
+        <location filename="../bitcoinstrings.cpp" line="116"/>
+        <source>Error loading blkindex.dat</source>
+        <translation>載入 blkindex.dat 失敗</translation>
+    </message>
+    <message>
+        <location filename="../bitcoinstrings.cpp" line="38"/>
+        <source>Warning: Please check that your computer&apos;s date and time are correct.  If your clock is wrong Bitcoin will not work properly.</source>
+        <translation>警告: 請檢查電腦時間日期是否正確. 位元幣無法在時鐘不準的情況下正常運作.</translation>
+    </message>
+    <message>
+        <location filename="../bitcoinstrings.cpp" line="112"/>
+        <source>Bitcoin</source>
+        <translation>位元幣</translation>
+    </message>
+    <message>
+        <location filename="../bitcoinstrings.cpp" line="119"/>
+        <source>Error loading wallet.dat: Wallet requires newer version of Bitcoin</source>
+        <translation>載入檔案 wallet.dat 失敗: 此錢包需要新版的 Bitcoin</translation>
+    </message>
+    <message>
+        <location filename="../bitcoinstrings.cpp" line="8"/>
+        <source>Error: Wallet locked, unable to create transaction  </source>
+        <translation>錯誤: 錢包被上鎖了, 無法產生新的交易 </translation>
+    </message>
+    <message>
+        <location filename="../bitcoinstrings.cpp" line="43"/>
+        <source>Send command to -server or bitcoind</source>
+        <translation>送指令至 -server 或 bitcoind
+</translation>
+    </message>
+    <message>
+        <location filename="../bitcoinstrings.cpp" line="49"/>
+        <source>Generate coins</source>
+        <translation>生產位元幣
+</translation>
+    </message>
+    <message>
+        <location filename="../bitcoinstrings.cpp" line="50"/>
+        <source>Don&apos;t generate coins</source>
+        <translation>不生產位元幣
+</translation>
+    </message>
+    <message>
+        <location filename="../bitcoinstrings.cpp" line="51"/>
+        <source>Start minimized</source>
+        <translation>啓動時最小化
+</translation>
+    </message>
+    <message>
+        <location filename="../bitcoinstrings.cpp" line="52"/>
+        <source>Show splash screen on startup (default: 1)</source>
+        <translation>顯示啓動畫面 (預設: 1)</translation>
+    </message>
+    <message>
+        <location filename="../bitcoinstrings.cpp" line="57"/>
+        <source>Connect through socks4 proxy</source>
+        <translation>透過 socks4 代理伺服器連線
+</translation>
+    </message>
+    <message>
+        <location filename="../bitcoinstrings.cpp" line="58"/>
+        <source>Allow DNS lookups for addnode and connect</source>
+        <translation>允許 addnode 和 connect 時做域名解析
+</translation>
+    </message>
+    <message>
+        <location filename="../bitcoinstrings.cpp" line="59"/>
+        <source>Listen for connections on &lt;port&gt; (default: 8333 or testnet: 18333)</source>
+        <translation>在通訊埠 &lt;port&gt; 聽候連線 (預設: 8333, 或若為測試網路: 18333)</translation>
+    </message>
+    <message>
+        <location filename="../bitcoinstrings.cpp" line="62"/>
+        <source>Connect only to the specified node</source>
+        <translation>只連線至指定節點
+</translation>
+    </message>
+    <message>
+        <location filename="../bitcoinstrings.cpp" line="63"/>
+        <source>Find peers using internet relay chat (default: 0)</source>
+        <translation>是否使用網際網路中繼聊天(IRC)來找節點 (預設: 0)</translation>
+    </message>
+    <message>
+        <location filename="../bitcoinstrings.cpp" line="64"/>
+        <source>Accept connections from outside (default: 1)</source>
+        <translation type="unfinished">是否接受外來連線 (預設: 1)</translation>
+    </message>
+    <message>
+        <location filename="../bitcoinstrings.cpp" line="65"/>
+        <source>Set language, for example &quot;de_DE&quot; (default: system locale)</source>
+        <translation>設定語言, 比如說 &quot;de_DE&quot; (預設: 系統語系)</translation>
+    </message>
+    <message>
+        <location filename="../bitcoinstrings.cpp" line="66"/>
+        <source>Find peers using DNS lookup (default: 1)</source>
+        <translation>是否允許在找節點時使用域名查詢 (預設: 1)</translation>
+    </message>
+    <message>
         <location filename="../bitcoinstrings.cpp" line="90"/>
         <source>Execute command when the best block changes (%s in cmd is replaced by block hash)</source>
         <translation>當最新區塊改變時所要執行的指令 (指令中的 %s 會被取代為區塊的雜湊值)</translation>
     </message>
     <message>
-        <location filename="../bitcoinstrings.cpp" line="93"/>
-        <source>Upgrade wallet to latest format</source>
-        <translation>將錢包升級成最新的格式</translation>
-    </message>
-    <message>
-        <location filename="../bitcoinstrings.cpp" line="94"/>
-        <source>Set key pool size to &lt;n&gt; (default: 100)</source>
-        <translation>設定密鑰池大小為 &lt;n&gt; (預設: 100)
-</translation>
-    </message>
-    <message>
-        <location filename="../bitcoinstrings.cpp" line="96"/>
-        <source>How many blocks to check at startup (default: 2500, 0 = all)</source>
-        <translation>啓動時檢查多少區塊 (預設: 2500, 0 表示全部)</translation>
-=======
-        <location filename="../bitcoinstrings.cpp" line="20"/>
-        <source>Specify data directory</source>
-        <translation>指定資料目錄
-</translation>
-    </message>
-    <message>
-        <location filename="../bitcoinstrings.cpp" line="21"/>
-        <source>Set database cache size in megabytes (default: 25)</source>
-        <translation>設定資料庫快取大小為多少百萬位元組(MB, 預設: 25)</translation>
-    </message>
-    <message>
-        <location filename="../bitcoinstrings.cpp" line="22"/>
-        <source>Specify connection timeout (in milliseconds)</source>
-        <translation>指定連線逾時時間 (毫秒)
-</translation>
-    </message>
-    <message>
-        <location filename="../bitcoinstrings.cpp" line="23"/>
-        <source>Connect through socks4 proxy</source>
-        <translation>透過 socks4 代理伺服器連線
-</translation>
-    </message>
-    <message>
-        <location filename="../bitcoinstrings.cpp" line="24"/>
-        <source>Allow DNS lookups for addnode and connect</source>
-        <translation>允許 addnode 和 connect 時做域名解析
-</translation>
-    </message>
-    <message>
-        <location filename="../bitcoinstrings.cpp" line="25"/>
-        <source>Listen for connections on &lt;port&gt; (default: 8333 or testnet: 18333)</source>
-        <translation>在通訊埠 &lt;port&gt; 聽候連線 (預設: 8333, 或若為測試網路: 18333)</translation>
-    </message>
-    <message>
-        <location filename="../bitcoinstrings.cpp" line="28"/>
-        <source>Connect only to the specified node</source>
-        <translation>只連線至指定節點
-</translation>
-    </message>
-    <message>
-        <location filename="../bitcoinstrings.cpp" line="29"/>
-        <source>Find peers using internet relay chat (default: 0)</source>
-        <translation>是否使用網際網路中繼聊天(IRC)來找節點 (預設: 0)</translation>
->>>>>>> 423cece2
-    </message>
-    <message>
-        <location filename="../bitcoinstrings.cpp" line="97"/>
-        <source>How thorough the block verification is (0-6, default: 1)</source>
-        <translation>區塊檢查的仔細程度 (0 至 6, 預設: 1)</translation>
-    </message>
-    <message>
-<<<<<<< HEAD
-        <location filename="../bitcoinstrings.cpp" line="32"/>
-        <source>An error occurred while setting up the RPC port %i for listening: %s</source>
-        <translation>設定聽候 RPC 連線的通訊埠 %i 時發生錯誤: %s</translation>
-    </message>
-    <message>
-        <location filename="../bitcoinstrings.cpp" line="112"/>
-        <source>Bitcoin</source>
-        <translation>位元幣</translation>
+        <location filename="../bitcoinstrings.cpp" line="73"/>
+        <source>Use Universal Plug and Play to map the listening port (default: 1)</source>
+        <translation type="unfinished">是否使用通用即插即用(UPnP)協定來設定聽候連線的通訊埠 (預設: 1)</translation>
+    </message>
+    <message>
+        <location filename="../bitcoinstrings.cpp" line="74"/>
+        <source>Use Universal Plug and Play to map the listening port (default: 0)</source>
+        <translation type="unfinished">是否使用通用即插即用(UPnP)協定來設定聽候連線的通訊埠 (預設: 0)</translation>
+    </message>
+    <message>
+        <location filename="../bitcoinstrings.cpp" line="77"/>
+        <source>Fee per KB to add to transactions you send</source>
+        <translation>交易付款時每 KB 的交易手續費</translation>
+    </message>
+    <message>
+        <location filename="../bitcoinstrings.cpp" line="80"/>
+        <source>Use the test network</source>
+        <translation>使用測試網路
+</translation>
+    </message>
+    <message>
+        <location filename="../bitcoinstrings.cpp" line="81"/>
+        <source>Output extra debugging information</source>
+        <translation>輸出額外的除錯資訊</translation>
+    </message>
+    <message>
+        <location filename="../bitcoinstrings.cpp" line="88"/>
+        <source>Allow JSON-RPC connections from specified IP address</source>
+        <translation>只允許從指定網路位址來的 JSON-RPC 連線</translation>
+    </message>
+    <message>
+        <location filename="../bitcoinstrings.cpp" line="89"/>
+        <source>Send commands to node running on &lt;ip&gt; (default: 127.0.0.1)</source>
+        <translation>送指令給在 &lt;ip&gt; 的節點 (預設: 127.0.0.1)
+</translation>
+    </message>
+    <message>
+        <location filename="../bitcoinstrings.cpp" line="113"/>
+        <source>Loading addresses...</source>
+        <translation>載入位址中...</translation>
+    </message>
+    <message>
+        <location filename="../bitcoinstrings.cpp" line="108"/>
+        <source>Usage</source>
+        <translation>用法</translation>
     </message>
     <message>
         <location filename="../bitcoinstrings.cpp" line="114"/>
@@ -3260,83 +2170,9 @@
         <translation>載入 addr.dat 失敗</translation>
     </message>
     <message>
-        <location filename="../bitcoinstrings.cpp" line="118"/>
-        <source>Error loading wallet.dat: Wallet corrupted</source>
-        <translation>載入檔案 wallet.dat 失敗: 錢包壞掉了</translation>
-    </message>
-    <message>
-        <location filename="../bitcoinstrings.cpp" line="120"/>
-        <source>Wallet needed to be rewritten: restart Bitcoin to complete</source>
-        <translation>錢包需要重寫: 請重啟位元幣來完成</translation>
-    </message>
-    <message>
-        <location filename="../bitcoinstrings.cpp" line="31"/>
-        <source>Error</source>
-        <translation>錯誤</translation>
-    </message>
-    <message>
-        <location filename="../bitcoinstrings.cpp" line="12"/>
-        <source>Error: Transaction creation failed  </source>
-        <translation>錯誤: 交易產生失敗</translation>
-    </message>
-    <message>
-        <location filename="../bitcoinstrings.cpp" line="8"/>
-        <source>Error: Wallet locked, unable to create transaction  </source>
-        <translation>錯誤: 錢包被上鎖了, 無法產生新的交易 </translation>
-    </message>
-    <message>
-        <location filename="../bitcoinstrings.cpp" line="19"/>
-        <source>Insufficient funds</source>
-        <translation>累積金額不足</translation>
-    </message>
-    <message>
-        <location filename="../bitcoinstrings.cpp" line="18"/>
-        <source>Invalid amount</source>
-        <translation>無效的金額</translation>
-    </message>
-    <message>
-        <location filename="../bitcoinstrings.cpp" line="13"/>
-        <source>Sending...</source>
-        <translation>付出中...</translation>
-    </message>
-    <message>
-        <location filename="../bitcoinstrings.cpp" line="21"/>
-        <source>To use the %s option</source>
-        <translation>為了要使用 %s 選項</translation>
-=======
-        <location filename="../bitcoinstrings.cpp" line="49"/>
-        <source>Username for JSON-RPC connections</source>
-        <translation>JSON-RPC 連線使用者名稱</translation>
-    </message>
-    <message>
-        <location filename="../bitcoinstrings.cpp" line="51"/>
-        <source>Listen for JSON-RPC connections on &lt;port&gt; (default: 8332)</source>
-        <translation>在通訊埠 &lt;port&gt; 聽候 JSON-RPC 連線 (預設: 8332)</translation>
-    </message>
-    <message>
-        <location filename="../bitcoinstrings.cpp" line="65"/>
-        <source>Use OpenSSL (https) for JSON-RPC connections</source>
-        <translation>使用 OpenSSL (https) 於JSON-RPC 連線
-</translation>
-    </message>
-    <message>
-        <location filename="../bitcoinstrings.cpp" line="66"/>
-        <source>Server certificate file (default: server.cert)</source>
-        <translation>伺服器憑證檔 (預設: server.cert)
-</translation>
-    </message>
-    <message>
-        <location filename="../bitcoinstrings.cpp" line="67"/>
-        <source>Server private key (default: server.pem)</source>
-        <translation>伺服器密鑰檔 (預設: server.pem)
-</translation>
-    </message>
-    <message>
-        <location filename="../bitcoinstrings.cpp" line="71"/>
-        <source>This help message</source>
-        <translation>此協助訊息
-</translation>
->>>>>>> 423cece2
+        <location filename="../bitcoinstrings.cpp" line="129"/>
+        <source>Warning: -paytxfee is set very high.  This is the transaction fee you will pay if you send a transaction.</source>
+        <translation>警告: -paytxfee 設定得很高. 這是當你交易付款時所要支付的手續費.</translation>
     </message>
 </context>
 </TS>